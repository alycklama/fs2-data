val scala212 = "2.12.15"
val scala213 = "2.13.7"
<<<<<<< HEAD
val scala3 = "3.1.1"
val fs2Version = "3.2.5"
=======
val scala3 = "3.1.0"
val fs2Version = "3.2.6"
>>>>>>> 4cdb6922
val circeVersion = "0.14.1"
val playVersion = "2.9.2"
val shapeless2Version = "2.3.9"
val shapeless3Version = "3.0.3"
val scalaJavaTimeVersion = "2.3.0"
val diffsonVersion = "4.1.1"

val commonSettings = List(
  scalaVersion := scala213,
  crossScalaVersions := Seq(scala213, scala212, scala3),
  // Copied from circe
  Compile / unmanagedSourceDirectories ++= {
    def extraDirs(suffix: String) =
      CrossType.Full.sharedSrcDir(baseDirectory.value, "main").toList.map(f => file(f.getPath + suffix))

    CrossVersion.partialVersion(scalaVersion.value) match {
      case Some((2, y)) => extraDirs("-2") ++ (if (y >= 13) extraDirs("-2.13+") else Nil)
      case Some((3, _)) => extraDirs("-3") ++ extraDirs("-2.13+")
      case _            => Nil
    }
  },
  Test / unmanagedSourceDirectories ++= {
    def extraDirs(suffix: String) =
      CrossType.Full.sharedSrcDir(baseDirectory.value, "test").toList.map(f => file(f.getPath + suffix))

    CrossVersion.partialVersion(scalaVersion.value) match {
      case Some((2, y)) => extraDirs("-2") ++ (if (y >= 13) extraDirs("-2.13+") else Nil)
      case Some((3, _)) => extraDirs("-3") ++ extraDirs("-2.13+")
      case _            => Nil
    }
  },
  organization := "org.gnieh",
  headerLicense := Some(HeaderLicense.ALv2("2021", "Lucas Satabin")),
  licenses += ("The Apache Software License, Version 2.0" -> url("https://www.apache.org/licenses/LICENSE-2.0.txt")),
  homepage := Some(url("https://github.com/satabin/fs2-data")),
  versionScheme := Some("early-semver"),
  scalacOptions ++= List("-feature",
                         "-deprecation",
                         "-unchecked",
                         "-Ypatmat-exhaust-depth",
                         "off",
                         "-Ywarn-unused:imports,privates"),
  scalacOptions ++= PartialFunction
    .condOpt(CrossVersion.partialVersion(scalaVersion.value)) {
      case Some((2, n)) if n < 13 =>
        List("-Ypartial-unification", "-language:higherKinds")
      case Some((3, _)) =>
        List("-Ykind-projector")
    }
    .toList
    .flatten,
  libraryDependencies ++= List(
    "co.fs2" %%% "fs2-core" % fs2Version,
    "org.scala-lang.modules" %%% "scala-collection-compat" % "2.7.0",
    "io.circe" %%% "circe-parser" % circeVersion % "test",
    "co.fs2" %% "fs2-io" % fs2Version % "test",
    "com.disneystreaming" %%% "weaver-cats" % "0.7.9" % "test",
    "com.disneystreaming" %%% "weaver-cats-core" % "0.7.9" % "test",
    "com.disneystreaming" %%% "weaver-core" % "0.7.9" % "test",
    "com.disneystreaming" %%% "weaver-framework" % "0.7.9" % "test",
    "com.eed3si9n.expecty" %%% "expecty" % "0.15.4" % "test",
    "org.portable-scala" %%% "portable-scala-reflect" % "1.1.1" cross CrossVersion.for3Use2_13
  ) ++ PartialFunction
    .condOpt(CrossVersion.partialVersion(scalaVersion.value)) { case Some((2, _)) =>
      List(
        compilerPlugin("org.typelevel" % "kind-projector" % "0.13.2" cross CrossVersion.full),
        compilerPlugin("com.olegpy" % "better-monadic-for" % "0.3.1" cross CrossVersion.binary)
      )
    }
    .toList
    .flatten,
  testFrameworks += new TestFramework("weaver.framework.CatsEffect"),
  scmInfo := Some(ScmInfo(url("https://github.com/satabin/fs2-data"), "scm:git:git@github.com:satabin/fs2-data.git"))
)

val publishSettings = List(
  Test / publishArtifact := false,
  pomIncludeRepository := { x =>
    false
  },
  developers := List(
    Developer(id = "satabin",
              name = "Lucas Satabin",
              email = "lucas.satabin@gnieh.org",
              url = url("https://github.com/satabin"))
  ),
  pomExtra := (
    <ciManagement>
      <system>travis</system>
      <url>https://travis-ci.org/#!/satabin/fs2-data</url>
    </ciManagement>
    <issueManagement>
      <system>github</system>
      <url>https://github.com/satabin/fs2-data/issues</url>
    </issueManagement>
  )
)

val root = (project in file("."))
  .settings(commonSettings)
  .enablePlugins(ScalaUnidocPlugin, SiteScaladocPlugin, NanocPlugin, GhpagesPlugin)
  .settings(
    name := "fs2-data",
    publishArtifact := false,
    publish / skip := true,
    ScalaUnidoc / unidoc / unidocProjectFilter := inAnyProject -- inProjects(benchmarks,
                                                                             cbor.js,
                                                                             csv.js,
                                                                             csvGeneric.js,
                                                                             json.js,
                                                                             jsonCirce.js,
                                                                             jsonDiffson.js,
                                                                             jsonPlay.js,
                                                                             text.js,
                                                                             xml.js),
    ScalaUnidoc / siteSubdirName := "api",
    addMappingsToSiteDir(ScalaUnidoc / packageDoc / mappings, ScalaUnidoc / siteSubdirName),
    Nanoc / sourceDirectory := file("site"),
    git.remoteRepo := scmInfo.value.get.connection.replace("scm:git:", ""),
    ghpagesNoJekyll := true
  )
  .aggregate(
    text.jvm,
    text.js,
    csv.jvm,
    csv.js,
    csvGeneric.jvm,
    csvGeneric.js,
    json.jvm,
    json.js,
    jsonCirce.jvm,
    jsonCirce.js,
    jsonDiffson.jvm,
    jsonDiffson.js,
    jsonInterpolators.jvm,
    jsonInterpolators.js,
    xml.jvm,
    xml.js,
    cbor.jvm,
    cbor.js
  )

lazy val text = crossProject(JVMPlatform, JSPlatform)
  .crossType(CrossType.Full)
  .in(file("text"))
  .settings(commonSettings)
  .settings(publishSettings)
  .settings(
    name := "fs2-data-text",
    description := "Utilities for textual data format"
  )

lazy val csv = crossProject(JVMPlatform, JSPlatform)
  .crossType(CrossType.Full)
  .in(file("csv"))
  .settings(commonSettings)
  .settings(publishSettings)
  .settings(name := "fs2-data-csv", description := "Streaming CSV manipulation library")
  .jsSettings(
    libraryDependencies ++= List(
      "io.github.cquiroz" %%% "scala-java-time" % scalaJavaTimeVersion % Test,
      "io.github.cquiroz" %%% "scala-java-time-tzdb" % scalaJavaTimeVersion % Test
    ))
  .dependsOn(text)

lazy val csvGeneric = crossProject(JVMPlatform, JSPlatform)
  .crossType(CrossType.Full)
  .in(file("csv/generic"))
  .settings(commonSettings)
  .settings(publishSettings)
  .settings(
    name := "fs2-data-csv-generic",
    description := "Generic CSV row decoder generation",
    libraryDependencies ++= onScala2(scalaVersion.value)(
      List(
        "com.chuusai" %%% "shapeless" % shapeless2Version,
        "org.scala-lang" % "scala-reflect" % scalaVersion.value
      )
    ) ++ onScala3(scalaVersion.value)(
      List(
        "org.typelevel" %%% "shapeless3-deriving" % shapeless3Version
      )
    ),
    libraryDependencies ++=
      (CrossVersion.partialVersion(scalaVersion.value) match {
        case Some((2, v)) if v <= 12 =>
          Seq(
            compilerPlugin("org.scalamacros" % "paradise" % "2.1.1" cross CrossVersion.full)
          )
        case _ =>
          // if scala 2.13.0 or later, macro annotations merged into scala-reflect
          Nil
      }),
    scalacOptions ++= PartialFunction
      .condOpt(CrossVersion.partialVersion(scalaVersion.value)) {
        case Some((2, n)) if n >= 13 =>
          Seq(
            "-Ymacro-annotations"
          )
      }
      .toList
      .flatten
  )
  .jsSettings(libraryDependencies += "io.github.cquiroz" %%% "scala-java-time" % scalaJavaTimeVersion % Test)
  .dependsOn(csv)

lazy val json = crossProject(JVMPlatform, JSPlatform)
  .crossType(CrossType.Full)
  .in(file("json"))
  .settings(commonSettings)
  .settings(publishSettings)
  .settings(name := "fs2-data-json", description := "Streaming JSON manipulation library")
  .dependsOn(text)

lazy val jsonCirce = crossProject(JVMPlatform, JSPlatform)
  .crossType(CrossType.Full)
  .in(file("json/circe"))
  .settings(commonSettings)
  .settings(publishSettings)
  .settings(
    name := "fs2-data-json-circe",
    description := "Streaming JSON library with support for circe ASTs",
    libraryDependencies ++= List(
      "io.circe" %%% "circe-core" % circeVersion,
      "org.gnieh" %%% "diffson-circe" % diffsonVersion % "test"
    )
  )
  .dependsOn(json % "compile->compile;test->test", jsonDiffson % "test->test")

lazy val jsonPlay = crossProject(JVMPlatform, JSPlatform)
  .crossType(CrossType.Full)
  .in(file("json/play"))
  .settings(commonSettings)
  .settings(publishSettings)
  .settings(
    name := "fs2-data-json-play",
    description := "Streaming JSON library with support for Play! JSON ASTs",
    crossScalaVersions := Seq(scala212, scala213),
    libraryDependencies ++= List(
      "com.typesafe.play" %%% "play-json" % playVersion,
      "org.gnieh" %%% "diffson-play-json" % diffsonVersion % "test"
    )
  )
  .dependsOn(json % "compile->compile;test->test", jsonDiffson % "test->test")

lazy val jsonDiffson = crossProject(JVMPlatform, JSPlatform)
  .crossType(CrossType.Pure)
  .in(file("json/diffson"))
  .settings(commonSettings)
  .settings(publishSettings)
  .settings(
    name := "fs2-data-json-diffson",
    description := "Streaming JSON library with support for patches",
    libraryDependencies ++= List(
      "org.gnieh" %%% "diffson-core" % diffsonVersion
    )
  )
  .dependsOn(json % "compile->compile;test->test")

lazy val jsonInterpolators = crossProject(JVMPlatform, JSPlatform)
  .crossType(CrossType.Pure)
  .in(file("json/interpolators"))
  .settings(commonSettings)
  .settings(publishSettings)
  .settings(
    name := "fs2-data-json-interpolators",
    description := "Json interpolators support",
    libraryDependencies ++= List(
      "org.typelevel" %%% "literally" % "1.0.2"
    ) ++ PartialFunction
      .condOpt(CrossVersion.partialVersion(scalaVersion.value)) { case Some((2, _)) =>
        "org.scala-lang" % "scala-reflect" % scalaVersion.value
      }
      .toList
  )
  .dependsOn(json % "compile->compile;test->test")

lazy val xml = crossProject(JVMPlatform, JSPlatform)
  .crossType(CrossType.Full)
  .in(file("xml"))
  .settings(commonSettings)
  .settings(publishSettings)
  .settings(
    name := "fs2-data-xml",
    description := "Streaming XML manipulation library"
  )
  .dependsOn(text)

lazy val cbor = crossProject(JVMPlatform, JSPlatform)
  .crossType(CrossType.Full)
  .in(file("cbor"))
  .settings(commonSettings)
  .settings(publishSettings)
  .settings(
    name := "fs2-data-cbor",
    description := "Streaming CBOR manipulation library",
    scalacOptions ++= PartialFunction
      .condOpt(CrossVersion.partialVersion(scalaVersion.value)) { case Some((2, _)) =>
        List("-opt:l:inline", "-opt-inline-from:fs2.data.cbor.low.internal.ItemParser$")
      }
      .toList
      .flatten
  )

lazy val documentation = project
  .in(file("documentation"))
  .enablePlugins(MdocPlugin)
  .settings(commonSettings)
  .settings(
    scalaVersion := scala213,
    crossScalaVersions := List(scala212, scala213),
    mdocIn := file("documentation/docs"),
    mdocOut := file("site/content/documentation"),
    libraryDependencies ++= List(
      "com.beachape" %% "enumeratum" % "1.5.15",
      "org.gnieh" %% "diffson-circe" % diffsonVersion,
      "io.circe" %% "circe-generic-extras" % circeVersion,
      "co.fs2" %% "fs2-io" % fs2Version
    ),
    scalacOptions += "-Ymacro-annotations"
  )
  .dependsOn(csv.jvm,
             csvGeneric.jvm,
             json.jvm,
             jsonDiffson.jvm,
             jsonCirce.jvm,
             jsonInterpolators.jvm,
             xml.jvm,
             cbor.jvm)

lazy val benchmarks = project
  .in(file("benchmarks"))
  .enablePlugins(JmhPlugin)
  .settings(commonSettings)
  .dependsOn(csv.jvm)

// Utils

def onScala2[T](version: String)(values: => List[T]): List[T] = PartialFunction
  .condOpt(CrossVersion.partialVersion(version)) { case Some((2, _)) =>
    values
  }
  .toList
  .flatten

def onScala3[T](version: String)(values: => List[T]): List[T] = PartialFunction
  .condOpt(CrossVersion.partialVersion(version)) { case Some((3, _)) =>
    values
  }
  .toList
  .flatten<|MERGE_RESOLUTION|>--- conflicted
+++ resolved
@@ -1,12 +1,7 @@
 val scala212 = "2.12.15"
 val scala213 = "2.13.7"
-<<<<<<< HEAD
 val scala3 = "3.1.1"
-val fs2Version = "3.2.5"
-=======
-val scala3 = "3.1.0"
 val fs2Version = "3.2.6"
->>>>>>> 4cdb6922
 val circeVersion = "0.14.1"
 val playVersion = "2.9.2"
 val shapeless2Version = "2.3.9"
