val scala212 = "2.12.17"
val scala213 = "2.13.8"
val scala3 = "3.2.0"
val fs2Version = "3.3.0"
val circeVersion = "0.14.3"
val circeExtrasVersion = "0.14.2"
val playVersion = "2.10.0-RC6"
val shapeless2Version = "2.3.9"
val shapeless3Version = "3.2.0"
val scalaJavaTimeVersion = "2.4.0"
val diffsonVersion = "4.3.0"
val literallyVersion = "1.1.0"
val weaverVersion = "0.8.0"

val copyrightYears = "2019-2022"

<<<<<<< HEAD
ThisBuild / tlBaseVersion := "1.5"

ThisBuild / organization := "org.gnieh"
ThisBuild / organizationName := "Gnieh"
ThisBuild / licenses := Seq(License.Apache2)
ThisBuild / developers := List(
  // your GitHub handle and name
  tlGitHubDev("satabin", "Lucas Satabin")
)

ThisBuild / crossScalaVersions := Seq(scala212, scala213, scala3)
ThisBuild / scalaVersion := scala213
=======
ThisBuild / resolvers ++= Resolver.sonatypeOssRepos("snapshots")
>>>>>>> eb46184d

val commonSettings = List(
  // Copied from circe
  Compile / unmanagedSourceDirectories ++= {
    def extraDirs(suffix: String) =
      CrossType.Full.sharedSrcDir(baseDirectory.value, "main").toList.map(f => file(f.getPath + suffix))

    CrossVersion.partialVersion(scalaVersion.value) match {
      case Some((2, y)) => extraDirs("-2") ++ (if (y >= 13) extraDirs("-2.13+") else Nil)
      case Some((3, _)) => extraDirs("-3") ++ extraDirs("-2.13+")
      case _            => Nil
    }
  },
  Test / unmanagedSourceDirectories ++= {
    def extraDirs(suffix: String) =
      CrossType.Full.sharedSrcDir(baseDirectory.value, "test").toList.map(f => file(f.getPath + suffix))

    CrossVersion.partialVersion(scalaVersion.value) match {
      case Some((2, y)) => extraDirs("-2") ++ (if (y >= 13) extraDirs("-2.13+") else Nil)
      case Some((3, _)) => extraDirs("-3") ++ extraDirs("-2.13+")
      case _            => Nil
    }
  },
  headerLicense := Some(HeaderLicense.ALv2("2022", "Lucas Satabin")),
  licenses += ("The Apache Software License, Version 2.0" -> url("https://www.apache.org/licenses/LICENSE-2.0.txt")),
  homepage := Some(url("https://github.com/satabin/fs2-data")),
  versionScheme := Some("early-semver"),
  libraryDependencies ++= List(
    "co.fs2" %%% "fs2-core" % fs2Version,
    "org.scala-lang.modules" %%% "scala-collection-compat" % "2.8.1",
    "io.circe" %%% "circe-parser" % circeVersion % "test",
    "io.circe" %%% "circe-jawn" % circeVersion % "test",
    "io.circe" %%% "circe-generic" % circeVersion % "test",
    "co.fs2" %%% "fs2-io" % fs2Version % "test",
    "com.disneystreaming" %%% "weaver-cats" % weaverVersion % "test",
    "com.disneystreaming" %%% "weaver-cats-core" % weaverVersion % "test",
    "com.disneystreaming" %%% "weaver-core" % weaverVersion % "test",
    "com.disneystreaming" %%% "weaver-framework" % weaverVersion % "test",
    "com.eed3si9n.expecty" %%% "expecty" % "0.16.0" % "test",
    "org.portable-scala" %%% "portable-scala-reflect" % "1.1.2" cross CrossVersion.for3Use2_13
  ) ++ PartialFunction
    .condOpt(CrossVersion.partialVersion(scalaVersion.value)) { case Some((2, _)) =>
      List(
        compilerPlugin("org.typelevel" % "kind-projector" % "0.13.2" cross CrossVersion.full),
        compilerPlugin("com.olegpy" % "better-monadic-for" % "0.3.1" cross CrossVersion.binary)
      )
    }
    .toList
    .flatten,
  testFrameworks += new TestFramework("weaver.framework.CatsEffect"),
  scmInfo := Some(ScmInfo(url("https://github.com/satabin/fs2-data"), "scm:git:git@github.com:satabin/fs2-data.git"))
)

val publishSettings = List(
  Test / publishArtifact := false,
  pomIncludeRepository := { x =>
    false
  },
  developers := List(
    Developer(id = "satabin",
              name = "Lucas Satabin",
              email = "lucas.satabin@gnieh.org",
              url = url("https://github.com/satabin")),
    Developer(id = "ybasket",
              name = "Yannick Heiber",
              email = "ybasket42+fs2-data@googlemail.com",
              url = url("https://github.com/ybasket"))
  ),
  pomExtra := (
    <ciManagement>
      <system>GitHub Actions</system>
      <url>https://github.com/satabin/fs2-data/actions</url>
    </ciManagement>
    <issueManagement>
      <system>github</system>
      <url>https://github.com/satabin/fs2-data/issues</url>
    </issueManagement>
  )
)

val root = tlCrossRootProject
  .aggregate(
    text,
    csv,
    csvGeneric,
    json,
    jsonCirce,
    jsonPlay,
    jsonDiffson,
    jsonInterpolators,
    xml,
    scalaXml,
    cbor,
    cborJson,
    finiteState
  )
  .settings(commonSettings)
  .enablePlugins(ScalaUnidocPlugin, SiteScaladocPlugin, NanocPlugin, GhpagesPlugin)
  .settings(
    // name := "fs2-data",
    publishArtifact := false,
    publish / skip := true,
    ScalaUnidoc / unidoc / unidocProjectFilter := inAnyProject -- inProjects(
      cbor.js,
      cbor.native,
      cborJson.js,
      cborJson.native,
      csv.js,
      csv.native,
      csvGeneric.js,
      csvGeneric.native,
      json.js,
      json.native,
      jsonCirce.js,
      jsonCirce.native,
      jsonDiffson.js,
      jsonDiffson.native,
      jsonPlay.js,
      jsonInterpolators.js,
      jsonInterpolators.native,
      text.js,
      text.native,
      xml.js,
      xml.native,
      scalaXml.js,
      scalaXml.native,
      finiteState.js,
      finiteState.native,
      benchmarks.jvm
    ),
    ScalaUnidoc / siteSubdirName := "api",
    addMappingsToSiteDir(ScalaUnidoc / packageDoc / mappings, ScalaUnidoc / siteSubdirName),
    Nanoc / sourceDirectory := file("site"),
    git.remoteRepo := scmInfo.value.get.connection.replace("scm:git:", ""),
    ghpagesNoJekyll := true
  )
<<<<<<< HEAD
=======
  .aggregate(
    text.jvm,
    text.js,
    text.native,
    csv.jvm,
    csv.js,
    csv.native,
    csvGeneric.jvm,
    csvGeneric.js,
    csvGeneric.native,
    json.jvm,
    json.js,
    json.native,
    jsonCirce.jvm,
    jsonCirce.js,
    jsonCirce.native,
    jsonDiffson.jvm,
    jsonDiffson.js,
    jsonDiffson.native,
    jsonInterpolators.jvm,
    jsonInterpolators.js,
    jsonInterpolators.native,
    jsonPlay.jvm,
    jsonPlay.js,
    xml.jvm,
    xml.js,
    xml.native,
    scalaXml.jvm,
    scalaXml.js,
    scalaXml.native,
    cbor.jvm,
    cbor.js,
    cbor.native,
    cborJson.jvm,
    cborJson.js,
    cborJson.native,
    finiteState.jvm,
    finiteState.js,
    finiteState.native
  )
>>>>>>> eb46184d

lazy val text = crossProject(JVMPlatform, JSPlatform, NativePlatform)
  .crossType(CrossType.Full)
  .in(file("text"))
  .settings(commonSettings)
  .settings(publishSettings)
  .settings(
    name := "fs2-data-text",
    description := "Utilities for textual data format"
  )

lazy val csv = crossProject(JVMPlatform, JSPlatform, NativePlatform)
  .crossType(CrossType.Full)
  .in(file("csv"))
  .settings(commonSettings)
  .settings(publishSettings)
  .settings(name := "fs2-data-csv", description := "Streaming CSV manipulation library")
  .jsSettings(
    libraryDependencies ++= List(
      "io.github.cquiroz" %%% "scala-java-time" % scalaJavaTimeVersion % Test,
      "io.github.cquiroz" %%% "scala-java-time-tzdb" % scalaJavaTimeVersion % Test
    ),
    scalaJSLinkerConfig ~= (_.withModuleKind(ModuleKind.CommonJSModule))
  )
  .dependsOn(text)

lazy val csvGeneric = crossProject(JVMPlatform, JSPlatform, NativePlatform)
  .crossType(CrossType.Full)
  .in(file("csv/generic"))
  .settings(commonSettings)
  .settings(publishSettings)
  .settings(
    name := "fs2-data-csv-generic",
    description := "Generic CSV row decoder generation",
    libraryDependencies ++= onScala2(scalaVersion.value)(
      List(
        "com.chuusai" %%% "shapeless" % shapeless2Version,
        "org.scala-lang" % "scala-reflect" % scalaVersion.value
      )
    ) ++ onScala3(scalaVersion.value)(
      List(
        "org.typelevel" %%% "shapeless3-deriving" % shapeless3Version
      )
    ),
    libraryDependencies ++=
      (CrossVersion.partialVersion(scalaVersion.value) match {
        case Some((2, v)) if v <= 12 =>
          Seq(
            compilerPlugin("org.scalamacros" % "paradise" % "2.1.1" cross CrossVersion.full)
          )
        case _ =>
          // if scala 2.13.0 or later, macro annotations merged into scala-reflect
          Nil
      }),
    scalacOptions ++= PartialFunction
      .condOpt(CrossVersion.partialVersion(scalaVersion.value)) {
        case Some((2, n)) if n >= 13 =>
          Seq(
            "-Ymacro-annotations"
          )
      }
      .toList
      .flatten
  )
  .jsSettings(libraryDependencies += "io.github.cquiroz" %%% "scala-java-time" % scalaJavaTimeVersion % Test)
  .dependsOn(csv)

lazy val json = crossProject(JVMPlatform, JSPlatform, NativePlatform)
  .crossType(CrossType.Pure)
  .in(file("json"))
  .settings(commonSettings)
  .settings(publishSettings)
  .settings(
    name := "fs2-data-json",
    description := "Streaming JSON manipulation library",
    libraryDependencies ++= List(
      "org.typelevel" %%% "literally" % literallyVersion
    ) ++ PartialFunction
      .condOpt(CrossVersion.partialVersion(scalaVersion.value)) { case Some((2, _)) =>
        "org.scala-lang" % "scala-reflect" % scalaVersion.value
      }
      .toList
  )
  .dependsOn(text, finiteState)

lazy val jsonCirce = crossProject(JVMPlatform, JSPlatform, NativePlatform)
  .crossType(CrossType.Pure)
  .in(file("json/circe"))
  .settings(commonSettings)
  .settings(publishSettings)
  .settings(
    name := "fs2-data-json-circe",
    description := "Streaming JSON library with support for circe ASTs",
    libraryDependencies ++= List(
      "io.circe" %%% "circe-core" % circeVersion,
      "org.gnieh" %%% "diffson-circe" % diffsonVersion % "test"
    )
  )
  .jsSettings(
    scalaJSLinkerConfig ~= {
      _.withModuleKind(ModuleKind.CommonJSModule)
        .withSemantics( // jawn parser used for tests is fast-and-loose for performance
          _.withAsInstanceOfs(org.scalajs.linker.interface.CheckedBehavior.Unchecked)
            .withArrayIndexOutOfBounds(org.scalajs.linker.interface.CheckedBehavior.Unchecked))
    }
  )
  .dependsOn(json % "compile->compile;test->test", jsonDiffson % "test->test")

lazy val jsonPlay = crossProject(JVMPlatform, JSPlatform)
  .crossType(CrossType.Pure)
  .in(file("json/play"))
  .settings(commonSettings)
  .settings(publishSettings)
  .settings(
    name := "fs2-data-json-play",
    description := "Streaming JSON library with support for Play! JSON ASTs",
    libraryDependencies ++= List(
      "com.typesafe.play" %%% "play-json" % playVersion,
      "org.gnieh" %%% "diffson-play-json" % diffsonVersion % "test"
    )
  )
  .dependsOn(json % "compile->compile;test->test", jsonDiffson % "test->test")

lazy val jsonDiffson = crossProject(JVMPlatform, JSPlatform, NativePlatform)
  .crossType(CrossType.Pure)
  .in(file("json/diffson"))
  .settings(commonSettings)
  .settings(publishSettings)
  .settings(
    name := "fs2-data-json-diffson",
    description := "Streaming JSON library with support for patches",
    libraryDependencies ++= List(
      "org.gnieh" %%% "diffson-core" % diffsonVersion
    )
  )
  .dependsOn(json % "compile->compile;test->test")

lazy val jsonInterpolators = crossProject(JVMPlatform, JSPlatform, NativePlatform)
  .crossType(CrossType.Pure)
  .in(file("json/interpolators"))
  .settings(commonSettings)
  .settings(publishSettings)
  .settings(
    name := "fs2-data-json-interpolators",
    description := "Json interpolators support",
    libraryDependencies ++= List(
      "org.typelevel" %%% "literally" % literallyVersion
    ) ++ PartialFunction
      .condOpt(CrossVersion.partialVersion(scalaVersion.value)) { case Some((2, _)) =>
        "org.scala-lang" % "scala-reflect" % scalaVersion.value
      }
      .toList
  )
  .dependsOn(json % "compile->compile;test->test")

lazy val xml = crossProject(JVMPlatform, JSPlatform, NativePlatform)
  .crossType(CrossType.Pure)
  .in(file("xml"))
  .settings(commonSettings)
  .settings(publishSettings)
  .settings(
    name := "fs2-data-xml",
    description := "Streaming XML manipulation library",
    libraryDependencies ++= List(
      "org.typelevel" %%% "literally" % literallyVersion
    ) ++ PartialFunction
      .condOpt(CrossVersion.partialVersion(scalaVersion.value)) { case Some((2, _)) =>
        "org.scala-lang" % "scala-reflect" % scalaVersion.value
      }
      .toList
  )
  .jsSettings(
    scalaJSLinkerConfig ~= (_.withModuleKind(ModuleKind.CommonJSModule))
  )
  .dependsOn(text, finiteState)

lazy val scalaXml = crossProject(JVMPlatform, JSPlatform, NativePlatform)
  .crossType(CrossType.Pure)
  .in(file("xml/scala-xml"))
  .settings(commonSettings)
  .settings(publishSettings)
  .settings(
    name := "fs2-data-xml-scala",
    description := "Support for Scala XML ASTs",
    libraryDependencies += "org.scala-lang.modules" %%% "scala-xml" % "2.1.0"
  )
  .jsSettings(
    scalaJSLinkerConfig ~= (_.withModuleKind(ModuleKind.CommonJSModule))
  )
  .dependsOn(xml % "compile->compile;test->test")

lazy val cbor = crossProject(JVMPlatform, JSPlatform, NativePlatform)
  .crossType(CrossType.Full)
  .in(file("cbor"))
  .settings(commonSettings)
  .settings(publishSettings)
  .settings(
    name := "fs2-data-cbor",
    description := "Streaming CBOR manipulation library",
    scalacOptions ++= PartialFunction
      .condOpt(CrossVersion.partialVersion(scalaVersion.value)) { case Some((2, _)) =>
        List("-opt:l:inline", "-opt-inline-from:fs2.data.cbor.low.internal.ItemParser$")
      }
      .toList
      .flatten
  )
  .jsSettings(
    scalaJSLinkerConfig ~= (_.withModuleKind(ModuleKind.CommonJSModule))
  )

lazy val finiteState = crossProject(JVMPlatform, JSPlatform, NativePlatform)
  .crossType(CrossType.Full)
  .in(file("finite-state"))
  .settings(commonSettings)
  .settings(publishSettings)
  .settings(
    name := "fs2-data-finite-state",
    description := "Streaming finite state machines"
  )

lazy val cborJson = crossProject(JVMPlatform, JSPlatform, NativePlatform)
  .crossType(CrossType.Full)
  .in(file("cbor-json"))
  .settings(commonSettings)
  .settings(publishSettings)
  .settings(
    name := "fs2-data-cbor-json",
    description := "Streaming CBOR/JSON interoperability library"
  )
  .jsSettings(
    scalaJSLinkerConfig ~= (_.withModuleKind(ModuleKind.CommonJSModule))
  )
  .dependsOn(cbor, json, jsonCirce % "test")

lazy val documentation = project
  .in(file("documentation"))
  .enablePlugins(MdocPlugin)
  .settings(commonSettings)
  .settings(
    scalaVersion := scala213,
    crossScalaVersions := List(scala212, scala213),
    mdocIn := file("documentation/docs"),
    mdocOut := file("site/content/documentation"),
    libraryDependencies ++= List(
      "com.beachape" %% "enumeratum" % "1.7.0",
      "org.gnieh" %% "diffson-circe" % diffsonVersion,
      "io.circe" %% "circe-generic-extras" % circeExtrasVersion,
      "co.fs2" %% "fs2-io" % fs2Version
    ),
    scalacOptions += "-Ymacro-annotations"
  )
  .dependsOn(csv.jvm,
             csvGeneric.jvm,
             json.jvm,
             jsonDiffson.jvm,
             jsonCirce.jvm,
             jsonInterpolators.jvm,
             xml.jvm,
             scalaXml.jvm,
             cbor.jvm,
             cborJson.jvm)

lazy val benchmarks = crossProject(JVMPlatform)
  .crossType(CrossType.Pure)
  .in(file("benchmarks"))
  .enablePlugins(JmhPlugin)
  .settings(commonSettings)
  .settings(
    libraryDependencies ++= Seq(
      "co.fs2" %%% "fs2-io" % fs2Version
    )
  )
  .dependsOn(csv, scalaXml)

// Utils

def onScala2[T](version: String)(values: => List[T]): List[T] = PartialFunction
  .condOpt(CrossVersion.partialVersion(version)) { case Some((2, _)) =>
    values
  }
  .toList
  .flatten

def onScala3[T](version: String)(values: => List[T]): List[T] = PartialFunction
  .condOpt(CrossVersion.partialVersion(version)) { case Some((3, _)) =>
    values
  }
  .toList
  .flatten<|MERGE_RESOLUTION|>--- conflicted
+++ resolved
@@ -14,7 +14,6 @@
 
 val copyrightYears = "2019-2022"
 
-<<<<<<< HEAD
 ThisBuild / tlBaseVersion := "1.5"
 
 ThisBuild / organization := "org.gnieh"
@@ -27,9 +26,6 @@
 
 ThisBuild / crossScalaVersions := Seq(scala212, scala213, scala3)
 ThisBuild / scalaVersion := scala213
-=======
-ThisBuild / resolvers ++= Resolver.sonatypeOssRepos("snapshots")
->>>>>>> eb46184d
 
 val commonSettings = List(
   // Copied from circe
@@ -129,7 +125,6 @@
   .settings(commonSettings)
   .enablePlugins(ScalaUnidocPlugin, SiteScaladocPlugin, NanocPlugin, GhpagesPlugin)
   .settings(
-    // name := "fs2-data",
     publishArtifact := false,
     publish / skip := true,
     ScalaUnidoc / unidoc / unidocProjectFilter := inAnyProject -- inProjects(
@@ -166,8 +161,6 @@
     git.remoteRepo := scmInfo.value.get.connection.replace("scm:git:", ""),
     ghpagesNoJekyll := true
   )
-<<<<<<< HEAD
-=======
   .aggregate(
     text.jvm,
     text.js,
@@ -208,7 +201,6 @@
     finiteState.js,
     finiteState.native
   )
->>>>>>> eb46184d
 
 lazy val text = crossProject(JVMPlatform, JSPlatform, NativePlatform)
   .crossType(CrossType.Full)
