--- conflicted
+++ resolved
@@ -1,12 +1,6 @@
-<<<<<<< HEAD
 val scala212 = "2.12.13"
 val scala213 = "2.13.4"
 val fs2Version = "3.0.0-M7"
-=======
-val scala212 = "2.12.12"
-val scala213 = "2.13.3"
-val fs2Version = "2.5.0"
->>>>>>> 2938224b
 val circeVersion = "0.13.0"
 val shapelessVersion = "2.3.3"
 
@@ -17,23 +11,12 @@
   headerLicense := Some(HeaderLicense.ALv2("2021", "Lucas Satabin")),
   licenses += ("The Apache Software License, Version 2.0" -> url("http://www.apache.org/licenses/LICENSE-2.0.txt")),
   homepage := Some(url("https://github.com/satabin/fs2-data")),
-<<<<<<< HEAD
-  scalacOptions ++= List(
-    "-feature",
-    "-deprecation",
-    "-unchecked",
-    "-Ypatmat-exhaust-depth",
-    "off",
-    "-Ywarn-unused:imports"
-  ),
-=======
   scalacOptions ++= List("-feature",
                          "-deprecation",
                          "-unchecked",
                          "-Ypatmat-exhaust-depth",
                          "off",
                          "-Ywarn-unused:imports,privates"),
->>>>>>> 2938224b
   scalacOptions ++= PartialFunction
     .condOpt(CrossVersion.partialVersion(scalaVersion.value)) {
       case Some((2, n)) if n < 13 =>
@@ -45,12 +28,7 @@
   addCompilerPlugin("com.olegpy" % "better-monadic-for" % "0.3.1" cross CrossVersion.binary),
   libraryDependencies ++= List(
     "co.fs2" %%% "fs2-core" % fs2Version,
-<<<<<<< HEAD
-    "org.scala-lang.modules" %%% "scala-collection-compat" % "2.3.2",
-=======
     "org.scala-lang.modules" %%% "scala-collection-compat" % "2.4.1",
-    "org.scalatest" %%% "scalatest" % "3.2.3" % "test",
->>>>>>> 2938224b
     "io.circe" %%% "circe-parser" % circeVersion % "test",
     "co.fs2" %% "fs2-io" % fs2Version % "test",
     "com.disneystreaming" %%% "weaver-cats" % "0.7.0-M5" % "test"
@@ -139,12 +117,8 @@
   .settings(commonSettings)
   .settings(publishSettings)
   .settings(name := "fs2-data-csv", description := "Streaming CSV manipulation library")
-<<<<<<< HEAD
-  .jsSettings(libraryDependencies += "io.github.cquiroz" %%% "scala-java-time" % "2.0.0" % Test)
+  .jsSettings(libraryDependencies += "io.github.cquiroz" %%% "scala-java-time" % "2.1.0" % Test)
   .dependsOn(text)
-=======
-  .jsSettings(libraryDependencies += "io.github.cquiroz" %%% "scala-java-time" % "2.1.0" % Test)
->>>>>>> 2938224b
 
 lazy val csvGeneric = crossProject(JVMPlatform, JSPlatform)
   .crossType(CrossType.Pure)
