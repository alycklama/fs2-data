---
title: JSON Libraries
index: 1
module: json
---

Bindings to popular Scala JSON libraries can be added by implementing the `Builder` and `Tokenizer` traits. `fs2-data` provides some of them out of the box.

This page covers the following libraries:
* Contents
{:toc}

Examples on this page use the following input:

```scala mdoc
<<<<<<< HEAD
import cats.effect._
import cats.implicits._

import fs2.{Fallible, Stream}
=======
import fs2.{Stream, Fallible}
>>>>>>> b0b2b5c4
import fs2.data.json._
import fs2.data.json.selector._

val input = """{
              |  "field1": 0,
              |  "field2": "test",
              |  "field3": [1, 2, 3]
              |}
              |{
              |  "field1": 2,
              |  "field3": []
              |}""".stripMargin

<<<<<<< HEAD
val stream = Stream.emit(input).through(tokens[Fallible, String])

val selector = ".field3.[]".parseSelector[Either[Throwable, *]].fold(throw _, identity)
=======
val stream = Stream.emits(input).through(tokens[Fallible])

val sel = root.field("field3").iterate.compile

val filtered = stream.through(filter(sel))
>>>>>>> b0b2b5c4
```

### Circe

Module: [![Maven Central](https://img.shields.io/maven-central/v/org.gnieh/fs2-data-json-circe_2.13.svg)](https://mvnrepository.com/artifact/org.gnieh/fs2-data-json-circe_2.13)

The `fs2-data-json-circe` module provides `Builder` and `Tokenizer` instances for the [circe][circe] `Json` type.
For instance both examples from the [core module documentation][json-doc] with circe can be written that way:

```scala mdoc:nest
import fs2.data.json.circe._
import io.circe._

val asts = stream.through(values[Fallible, Json])
asts.compile.toList
<<<<<<< HEAD

val transformed = stream.through(transform[Fallible, Json](selector, json => Json.obj("test" -> json)))
transformed.through(values[Fallible, Json]).compile.toList
=======

val transformed = stream.through(transform[Fallible, Json](sel, json => Json.obj("test" -> json)))
transformed.compile.to(collector.pretty())
```

If you want to only keep `field1` if it is greater than `1`, you can use the `transformOpt` pipe for this.

```scala mdoc:nest
import fs2.data.json.circe._
import io.circe._
import cats.implicits._

val f1 = root.field("field1").compile

val transformed = stream.through(transformOpt[Fallible, Json](f1, json => json.as[Int].toOption.filter(_ > 1).as(json)))
transformed.compile.to(collector.pretty())
>>>>>>> b0b2b5c4
```

[json-doc]: /documentation/json/
[circe]: https://circe.github.io/circe/<|MERGE_RESOLUTION|>--- conflicted
+++ resolved
@@ -13,14 +13,10 @@
 Examples on this page use the following input:
 
 ```scala mdoc
-<<<<<<< HEAD
 import cats.effect._
 import cats.implicits._
 
 import fs2.{Fallible, Stream}
-=======
-import fs2.{Stream, Fallible}
->>>>>>> b0b2b5c4
 import fs2.data.json._
 import fs2.data.json.selector._
 
@@ -34,17 +30,11 @@
               |  "field3": []
               |}""".stripMargin
 
-<<<<<<< HEAD
 val stream = Stream.emit(input).through(tokens[Fallible, String])
-
-val selector = ".field3.[]".parseSelector[Either[Throwable, *]].fold(throw _, identity)
-=======
-val stream = Stream.emits(input).through(tokens[Fallible])
 
 val sel = root.field("field3").iterate.compile
 
 val filtered = stream.through(filter(sel))
->>>>>>> b0b2b5c4
 ```
 
 ### Circe
@@ -60,11 +50,6 @@
 
 val asts = stream.through(values[Fallible, Json])
 asts.compile.toList
-<<<<<<< HEAD
-
-val transformed = stream.through(transform[Fallible, Json](selector, json => Json.obj("test" -> json)))
-transformed.through(values[Fallible, Json]).compile.toList
-=======
 
 val transformed = stream.through(transform[Fallible, Json](sel, json => Json.obj("test" -> json)))
 transformed.compile.to(collector.pretty())
@@ -81,7 +66,6 @@
 
 val transformed = stream.through(transformOpt[Fallible, Json](f1, json => json.as[Int].toOption.filter(_ > 1).as(json)))
 transformed.compile.to(collector.pretty())
->>>>>>> b0b2b5c4
 ```
 
 [json-doc]: /documentation/json/
