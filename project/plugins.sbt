<<<<<<< HEAD
addSbtPlugin("org.typelevel" % "sbt-typelevel" % "0.4.9")
=======
// Remove me as soon as all sbt plugins use scala-xml 2 and we got rid of the annoying errors
ThisBuild / libraryDependencySchemes ++= Seq(
  "org.scala-lang.modules" %% "scala-xml" % VersionScheme.Always
)

addSbtPlugin("com.github.sbt" % "sbt-unidoc" % "0.5.0")
>>>>>>> eb46184d

addSbtPlugin("com.github.sbt" % "sbt-unidoc" % "0.5.0")

addSbtPlugin("org.scalameta" % "sbt-mdoc" % "2.3.3")

addSbtPlugin("pl.project13.scala" % "sbt-jmh" % "0.4.3")

addSbtPlugin("com.typesafe.sbt" % "sbt-site" % "1.4.1")

addSbtPlugin("com.typesafe.sbt" % "sbt-ghpages" % "0.6.3")

addSbtPlugin("org.scala-js" % "sbt-scalajs" % "1.11.0")
<<<<<<< HEAD
=======

addSbtPlugin("org.portable-scala" % "sbt-scalajs-crossproject" % "1.2.0")

addSbtPlugin("com.github.sbt" % "sbt-ci-release" % "1.5.10")

addSbtPlugin("de.heikoseeberger" % "sbt-header" % "5.7.0")
>>>>>>> eb46184d

addSbtPlugin("org.scoverage" % "sbt-scoverage" % "2.0.3")

addSbtPlugin("org.scala-native" % "sbt-scala-native" % "0.4.7")

addSbtPlugin("org.portable-scala" % "sbt-scala-native-crossproject" % "1.2.0")<|MERGE_RESOLUTION|>--- conflicted
+++ resolved
@@ -1,13 +1,9 @@
-<<<<<<< HEAD
-addSbtPlugin("org.typelevel" % "sbt-typelevel" % "0.4.9")
-=======
 // Remove me as soon as all sbt plugins use scala-xml 2 and we got rid of the annoying errors
 ThisBuild / libraryDependencySchemes ++= Seq(
   "org.scala-lang.modules" %% "scala-xml" % VersionScheme.Always
 )
 
-addSbtPlugin("com.github.sbt" % "sbt-unidoc" % "0.5.0")
->>>>>>> eb46184d
+addSbtPlugin("org.typelevel" % "sbt-typelevel" % "0.4.9")
 
 addSbtPlugin("com.github.sbt" % "sbt-unidoc" % "0.5.0")
 
@@ -20,15 +16,8 @@
 addSbtPlugin("com.typesafe.sbt" % "sbt-ghpages" % "0.6.3")
 
 addSbtPlugin("org.scala-js" % "sbt-scalajs" % "1.11.0")
-<<<<<<< HEAD
-=======
 
 addSbtPlugin("org.portable-scala" % "sbt-scalajs-crossproject" % "1.2.0")
-
-addSbtPlugin("com.github.sbt" % "sbt-ci-release" % "1.5.10")
-
-addSbtPlugin("de.heikoseeberger" % "sbt-header" % "5.7.0")
->>>>>>> eb46184d
 
 addSbtPlugin("org.scoverage" % "sbt-scoverage" % "2.0.3")
 
