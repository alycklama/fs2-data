/*
 * Copyright 2019 Lucas Satabin
 *
 * Licensed under the Apache License, Version 2.0 (the "License");
 * you may not use this file except in compliance with the License.
 * You may obtain a copy of the License at
 *
 *     http://www.apache.org/licenses/LICENSE-2.0
 *
 * Unless required by applicable law or agreed to in writing, software
 * distributed under the License is distributed on an "AS IS" BASIS,
 * WITHOUT WARRANTIES OR CONDITIONS OF ANY KIND, either express or implied.
 * See the License for the specific language governing permissions and
 * limitations under the License.
 */
package fs2
package data
package csv
package internals

import text._

import cats.data.{State => _, _}

import scala.collection.immutable.VectorBuilder

private[csv] object RowParser {

  def pipe[F[_], T](separator: Char, quoteHandling: QuoteHandling)(
      implicit F: RaiseThrowable[F],
      T: CharLikeChunks[F, T]): Pipe[F, T, NonEmptyList[String]] = {

    def rows(context: T.Context,
             currentField: StringBuilder,
             tail: List[String],
             state: State,
             chunkAcc: VectorBuilder[NonEmptyList[String]]): Pull[F, NonEmptyList[String], Unit] =
      if (T.needsPull(context)) {
        Pull.output(Chunk.vector(chunkAcc.result())) >> T.pullNext(context).flatMap {
          case Some(context) =>
            chunkAcc.clear()
            rows(context, currentField, tail, state, chunkAcc)
          case None =>
            // stream is exhausted, emit potential last line
            state match {
              case State.BeginningOfField =>
                if (tail.nonEmpty)
                  Pull.output1(NonEmptyList("", tail).reverse) >> Pull.done
                else
                  Pull.done
              case State.InUnquoted | State.InQuotedSeenQuote | State.ExpectNewLine =>
                Pull.output1(NonEmptyList(currentField.result, tail).reverse) >> Pull.done
              case State.InUnquotedSeenCr =>
                Pull.output1(NonEmptyList(currentField.append('\r').result, tail).reverse) >> Pull.done
              case State.InQuoted =>
                Pull.raiseError[F](new CsvException("unexpected end of input"))
            }
        }
      } else {
        val c = T.current(context)
        state match {
          case State.InQuoted =>
            // only handle quote specially
            if (c == '"') {
              rows(T.advance(context), currentField, tail, State.InQuotedSeenQuote, chunkAcc)
            } else {
              rows(T.advance(context), currentField.append(c), tail, State.InQuoted, chunkAcc)
            }
          case State.InQuotedSeenQuote =>
            if (c == '"') {
              rows(T.advance(context), currentField.append(c), tail, State.InQuoted, chunkAcc)
            } else if (c == separator) {
              // end of quoted field, go to next
<<<<<<< HEAD
              val field = currentField.result
              currentField.clear
              rows(T.advance(context), currentField, field :: tail, State.BeginningOfField, chunkAcc)
            } else if (c == '\n') {
              val field = currentField.result
              currentField.clear
              rows(T.advance(context),
                   currentField,
                   Nil,
                   State.BeginningOfField,
                   chunkAcc += NonEmptyList(field, tail).reverse)
=======
              val field = currentField.result()
              currentField.clear()
              row(chunk, currentField, field :: tail, State.BeginningOfField, idx + 1)
            } else if (c == '\n') {
              val field = currentField.result()
              currentField.clear()
              Pull.output1(NonEmptyList(field, tail).reverse) >> row(chunk,
                                                                     currentField,
                                                                     Nil,
                                                                     State.BeginningOfField,
                                                                     idx + 1)
>>>>>>> 3580c6e6
            } else if (c == '\r') {
              rows(T.advance(context), currentField, tail, State.ExpectNewLine, chunkAcc)
            } else {
              // this is an error
              Pull.output(Chunk.vector(chunkAcc.result())) >> Pull.raiseError[F](
                new CsvException(s"unexpected character '$c'"))
            }
          case State.ExpectNewLine =>
            if (c == '\n') {
<<<<<<< HEAD
              val field = currentField.result
              currentField.clear
              rows(T.advance(context),
                   currentField,
                   Nil,
                   State.BeginningOfField,
                   chunkAcc += NonEmptyList(field, tail).reverse)
=======
              val field = currentField.result()
              currentField.clear()
              Pull.output1(NonEmptyList(field, tail).reverse) >> row(chunk,
                                                                     currentField,
                                                                     Nil,
                                                                     State.BeginningOfField,
                                                                     idx + 1)
>>>>>>> 3580c6e6
            } else {
              // this is an error
              Pull.output(Chunk.vector(chunkAcc.result())) >> Pull.raiseError[F](
                new CsvException(s"unexpected character '$c'"))
            }
          case State.BeginningOfField =>
            if (c == '"' && quoteHandling == QuoteHandling.RFCCompliant) {
              // start a quoted field
              rows(T.advance(context), currentField, tail, State.InQuoted, chunkAcc)
            } else if (c == separator) {
              // this is an empty field
              rows(T.advance(context), currentField, "" :: tail, State.BeginningOfField, chunkAcc)
            } else if (c == '\n') {
              // a new line, emit row if not empty and continue
              if (tail.nonEmpty) {
                rows(T.advance(context),
                     currentField,
                     Nil,
                     State.BeginningOfField,
                     chunkAcc += NonEmptyList("", tail).reverse)
              } else {
                rows(T.advance(context), currentField, Nil, State.BeginningOfField, chunkAcc)
              }
            } else if (c == '\r') {
              rows(T.advance(context), currentField, tail, State.InUnquotedSeenCr, chunkAcc)
            } else {
              rows(T.advance(context), currentField.append(c), tail, State.InUnquoted, chunkAcc)
            }
          case State.InUnquoted =>
            if (c == separator) {
              // this is the end of the field, not the row
<<<<<<< HEAD
              val field = currentField.result
              currentField.clear
              rows(T.advance(context), currentField, field :: tail, State.BeginningOfField, chunkAcc)
            } else if (c == '\n') {
              // a new line, emit row and continue
              val field = currentField.result
              currentField.clear
              rows(T.advance(context),
                   currentField,
                   Nil,
                   State.BeginningOfField,
                   chunkAcc += NonEmptyList(field, tail).reverse)
=======
              val field = currentField.result()
              currentField.clear()
              row(chunk, currentField, field :: tail, State.BeginningOfField, idx + 1)
            } else if (c == '\n') {
              // a new line, emit row and continue
              val field = currentField.result()
              currentField.clear()
              Pull.output1(NonEmptyList(field, tail).reverse) >> row(chunk,
                                                                     currentField,
                                                                     Nil,
                                                                     State.BeginningOfField,
                                                                     idx + 1)
>>>>>>> 3580c6e6
            } else if (c == '\r') {
              rows(T.advance(context), currentField, tail, State.InUnquotedSeenCr, chunkAcc)
            } else {
              rows(T.advance(context), currentField.append(c), tail, State.InUnquoted, chunkAcc)
            }
          case State.InUnquotedSeenCr =>
            if (c == '\n') {
              // a new line, emit row if not empty and continue
<<<<<<< HEAD
              val field = currentField.result
              currentField.clear
              rows(T.advance(context),
                   currentField,
                   Nil,
                   State.BeginningOfField,
                   chunkAcc += NonEmptyList(field, tail).reverse)
=======
              val field = currentField.result()
              currentField.clear()
              Pull.output1(NonEmptyList(field, tail).reverse) >> row(chunk,
                                                                     currentField,
                                                                     Nil,
                                                                     State.BeginningOfField,
                                                                     idx + 1)
>>>>>>> 3580c6e6
            } else {
              currentField.append('\r')
              if (c == separator) {
                // this is the end of the field, not the row
<<<<<<< HEAD
                val field = currentField.result
                currentField.clear
                rows(T.advance(context), currentField, field :: tail, State.BeginningOfField, chunkAcc)
=======
                val field = currentField.result()
                currentField.clear()
                row(chunk, currentField, field :: tail, State.BeginningOfField, idx + 1)
>>>>>>> 3580c6e6
              } else {
                // continue parsing field
                currentField.append(c)
                rows(T.advance(context), currentField, tail, State.InUnquoted, chunkAcc)
              }
            }
        }
      }

<<<<<<< HEAD
    s =>
      Stream
        .suspend(Stream.emit(T.create(s)))
        .flatMap(rows(_, new StringBuilder, Nil, State.BeginningOfField, new VectorBuilder).stream)
=======
    def go(s: Stream[F, Char], env: ParseEnv): Pull[F, NonEmptyList[String], Unit] =
      s.pull.uncons.flatMap {
        case Some((c, rest)) =>
          row(c, env.currentField, env.tail, env.state, env.idx).flatMap(go(rest, _))
        case None =>
          // we're done parsing, emit potential last line
          env.state match {
            case State.BeginningOfField =>
              if (env.tail.nonEmpty)
                Pull.output1(NonEmptyList("", env.tail).reverse) >> Pull.done
              else
                Pull.done
            case State.InUnquoted | State.InQuotedSeenQuote | State.ExpectNewLine =>
              Pull.output1(NonEmptyList(env.currentField.result(), env.tail).reverse) >> Pull.done
            case State.InUnquotedSeenCr =>
              Pull.output1(NonEmptyList(env.currentField.append('\r').result(), env.tail).reverse) >> Pull.done
            case State.InQuoted =>
              Pull.raiseError[F](new CsvException("unexpected end of input"))
          }
      }

    s => go(s, ParseEnv(new StringBuilder, Nil, State.BeginningOfField, 0)).stream
>>>>>>> 3580c6e6
  }

}<|MERGE_RESOLUTION|>--- conflicted
+++ resolved
@@ -26,8 +26,8 @@
 
 private[csv] object RowParser {
 
-  def pipe[F[_], T](separator: Char, quoteHandling: QuoteHandling)(
-      implicit F: RaiseThrowable[F],
+  def pipe[F[_], T](separator: Char, quoteHandling: QuoteHandling)(implicit
+      F: RaiseThrowable[F],
       T: CharLikeChunks[F, T]): Pipe[F, T, NonEmptyList[String]] = {
 
     def rows(context: T.Context,
@@ -71,31 +71,17 @@
               rows(T.advance(context), currentField.append(c), tail, State.InQuoted, chunkAcc)
             } else if (c == separator) {
               // end of quoted field, go to next
-<<<<<<< HEAD
-              val field = currentField.result
-              currentField.clear
+              val field = currentField.result()
+              currentField.clear()
               rows(T.advance(context), currentField, field :: tail, State.BeginningOfField, chunkAcc)
             } else if (c == '\n') {
-              val field = currentField.result
-              currentField.clear
+              val field = currentField.result()
+              currentField.clear()
               rows(T.advance(context),
                    currentField,
                    Nil,
                    State.BeginningOfField,
                    chunkAcc += NonEmptyList(field, tail).reverse)
-=======
-              val field = currentField.result()
-              currentField.clear()
-              row(chunk, currentField, field :: tail, State.BeginningOfField, idx + 1)
-            } else if (c == '\n') {
-              val field = currentField.result()
-              currentField.clear()
-              Pull.output1(NonEmptyList(field, tail).reverse) >> row(chunk,
-                                                                     currentField,
-                                                                     Nil,
-                                                                     State.BeginningOfField,
-                                                                     idx + 1)
->>>>>>> 3580c6e6
             } else if (c == '\r') {
               rows(T.advance(context), currentField, tail, State.ExpectNewLine, chunkAcc)
             } else {
@@ -105,23 +91,13 @@
             }
           case State.ExpectNewLine =>
             if (c == '\n') {
-<<<<<<< HEAD
-              val field = currentField.result
-              currentField.clear
+              val field = currentField.result()
+              currentField.clear()
               rows(T.advance(context),
                    currentField,
                    Nil,
                    State.BeginningOfField,
                    chunkAcc += NonEmptyList(field, tail).reverse)
-=======
-              val field = currentField.result()
-              currentField.clear()
-              Pull.output1(NonEmptyList(field, tail).reverse) >> row(chunk,
-                                                                     currentField,
-                                                                     Nil,
-                                                                     State.BeginningOfField,
-                                                                     idx + 1)
->>>>>>> 3580c6e6
             } else {
               // this is an error
               Pull.output(Chunk.vector(chunkAcc.result())) >> Pull.raiseError[F](
@@ -153,33 +129,18 @@
           case State.InUnquoted =>
             if (c == separator) {
               // this is the end of the field, not the row
-<<<<<<< HEAD
-              val field = currentField.result
-              currentField.clear
+              val field = currentField.result()
+              currentField.clear()
               rows(T.advance(context), currentField, field :: tail, State.BeginningOfField, chunkAcc)
             } else if (c == '\n') {
               // a new line, emit row and continue
-              val field = currentField.result
-              currentField.clear
+              val field = currentField.result()
+              currentField.clear()
               rows(T.advance(context),
                    currentField,
                    Nil,
                    State.BeginningOfField,
                    chunkAcc += NonEmptyList(field, tail).reverse)
-=======
-              val field = currentField.result()
-              currentField.clear()
-              row(chunk, currentField, field :: tail, State.BeginningOfField, idx + 1)
-            } else if (c == '\n') {
-              // a new line, emit row and continue
-              val field = currentField.result()
-              currentField.clear()
-              Pull.output1(NonEmptyList(field, tail).reverse) >> row(chunk,
-                                                                     currentField,
-                                                                     Nil,
-                                                                     State.BeginningOfField,
-                                                                     idx + 1)
->>>>>>> 3580c6e6
             } else if (c == '\r') {
               rows(T.advance(context), currentField, tail, State.InUnquotedSeenCr, chunkAcc)
             } else {
@@ -188,36 +149,20 @@
           case State.InUnquotedSeenCr =>
             if (c == '\n') {
               // a new line, emit row if not empty and continue
-<<<<<<< HEAD
-              val field = currentField.result
-              currentField.clear
+              val field = currentField.result()
+              currentField.clear()
               rows(T.advance(context),
                    currentField,
                    Nil,
                    State.BeginningOfField,
                    chunkAcc += NonEmptyList(field, tail).reverse)
-=======
-              val field = currentField.result()
-              currentField.clear()
-              Pull.output1(NonEmptyList(field, tail).reverse) >> row(chunk,
-                                                                     currentField,
-                                                                     Nil,
-                                                                     State.BeginningOfField,
-                                                                     idx + 1)
->>>>>>> 3580c6e6
             } else {
               currentField.append('\r')
               if (c == separator) {
                 // this is the end of the field, not the row
-<<<<<<< HEAD
-                val field = currentField.result
-                currentField.clear
-                rows(T.advance(context), currentField, field :: tail, State.BeginningOfField, chunkAcc)
-=======
                 val field = currentField.result()
                 currentField.clear()
-                row(chunk, currentField, field :: tail, State.BeginningOfField, idx + 1)
->>>>>>> 3580c6e6
+                rows(T.advance(context), currentField, field :: tail, State.BeginningOfField, chunkAcc)
               } else {
                 // continue parsing field
                 currentField.append(c)
@@ -227,35 +172,10 @@
         }
       }
 
-<<<<<<< HEAD
     s =>
       Stream
         .suspend(Stream.emit(T.create(s)))
         .flatMap(rows(_, new StringBuilder, Nil, State.BeginningOfField, new VectorBuilder).stream)
-=======
-    def go(s: Stream[F, Char], env: ParseEnv): Pull[F, NonEmptyList[String], Unit] =
-      s.pull.uncons.flatMap {
-        case Some((c, rest)) =>
-          row(c, env.currentField, env.tail, env.state, env.idx).flatMap(go(rest, _))
-        case None =>
-          // we're done parsing, emit potential last line
-          env.state match {
-            case State.BeginningOfField =>
-              if (env.tail.nonEmpty)
-                Pull.output1(NonEmptyList("", env.tail).reverse) >> Pull.done
-              else
-                Pull.done
-            case State.InUnquoted | State.InQuotedSeenQuote | State.ExpectNewLine =>
-              Pull.output1(NonEmptyList(env.currentField.result(), env.tail).reverse) >> Pull.done
-            case State.InUnquotedSeenCr =>
-              Pull.output1(NonEmptyList(env.currentField.append('\r').result(), env.tail).reverse) >> Pull.done
-            case State.InQuoted =>
-              Pull.raiseError[F](new CsvException("unexpected end of input"))
-          }
-      }
-
-    s => go(s, ParseEnv(new StringBuilder, Nil, State.BeginningOfField, 0)).stream
->>>>>>> 3580c6e6
   }
 
 }