--- conflicted
+++ resolved
@@ -25,9 +25,6 @@
 
   def pipe[F[_], Header](implicit
       F: RaiseThrowable[F],
-<<<<<<< HEAD
-      Header: ParseableHeader[Header]): Pipe[F, NonEmptyList[String], CsvRow[Header]] =
-=======
       Header: ParseableHeader[Header]
   ): Pipe[F, NonEmptyList[String], CsvRow[Header]] =
     _.through(pipeAttempt[F, Header]).rethrow
@@ -37,7 +34,6 @@
       F: RaiseThrowable[F],
       Header: ParseableHeader[Header]
   ): Pipe[F, NonEmptyList[String], Either[Throwable, CsvRow[Header]]] =
->>>>>>> 2938224b
     _.pull.uncons1.flatMap {
       case Some((firstRow, tail)) =>
         Header(firstRow) match {
