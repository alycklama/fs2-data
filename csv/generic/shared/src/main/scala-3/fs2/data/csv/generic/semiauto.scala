--- conflicted
+++ resolved
@@ -36,22 +36,13 @@
   def deriveRowDecoder[T](using ic: K0.ProductInstances[OptCellDecoder, T]): RowDecoder[T] = {
     new RowDecoder[T] {
       override def apply(row: Row): DecoderResult[T] = {
-<<<<<<< HEAD
         ic.constructM[StateT[DecoderResult, List[(String, Int)], *]] {
           [t] =>
             (cd: OptCellDecoder[t]) =>
               StateT[DecoderResult, List[(String, Int)], t] {
-                case (hd, idx) :: tail => cd(s"at index $idx", Some(hd).filter(_.nonEmpty)).tupleLeft(tail)
+                case (hd, idx) :: tail => cd(s"at index $idx", Some(hd)).tupleLeft(tail)
                 // do not fail immediately as optional decoding could succeed without input
                 case Nil => cd(s"at index -1", None).tupleLeft(Nil)
-=======
-        val ((_, _, errorOpt), decodedOpt) =
-          ic.unfold[(Int, List[String], Option[DecoderError])]((0, row.values.toList, None))(
-            [t] =>
-              (acc: (Int, List[String], Option[DecoderError]), cd: OptCellDecoder[t]) => {
-                val result = cd(s"at index ${acc._1}", acc._2.headOption)
-                ((acc._1 + 1, acc._2.tail, result.left.toOption), result.toOption)
->>>>>>> 9e9a044d
             }
         }(summon, summon, summon)
           .runA(row.values.toList.zipWithIndex)
@@ -77,23 +68,14 @@
       override def apply(row: CsvRow[String]): DecoderResult[T] = {
         ic.constructM[StateT[DecoderResult, List[(String, Option[String])], *]] {
           [t] =>
-<<<<<<< HEAD
+
             (cd: OptCellDecoder[t]) =>
               StateT[DecoderResult, List[(String, Option[String])], t] {
-                case (name, value) :: tail => cd(name, value.filter(_.nonEmpty)).tupleLeft(tail)
+                case (name, value) :: tail => cd(name, value).tupleLeft(tail)
                 case Nil                   => new DecoderError("Bug in derivation logic.").asLeft
             }
         }(summon, summon, summon)
           .runA(names.map(name => name -> row.toMap.get(name)))
-=======
-            (acc: (Int, CsvRow[String], Option[DecoderError]), cd: OptCellDecoder[t]) => {
-              val columnName = names(acc._1)
-              val result = cd.apply(columnName, acc._2(columnName))
-              ((acc._1 + 1, row, result.left.toOption), result.toOption)
-          }
-        )
-        decodedOpt.toRight(errorOpt.getOrElse(new DecoderError("Bug in derivation logic.")))
->>>>>>> 9e9a044d
       }
     }
   }
