/*
 * Copyright 2019 Lucas Satabin
 *
 * Licensed under the Apache License, Version 2.0 (the "License");
 * you may not use this file except in compliance with the License.
 * You may obtain a copy of the License at
 *
 *     http://www.apache.org/licenses/LICENSE-2.0
 *
 * Unless required by applicable law or agreed to in writing, software
 * distributed under the License is distributed on an "AS IS" BASIS,
 * WITHOUT WARRANTIES OR CONDITIONS OF ANY KIND, either express or implied.
 * See the License for the specific language governing permissions and
 * limitations under the License.
 */
package fs2
package data
package json
package internals

import ast._

private[json] object TokenSelector {

  private def transformValue[F[_], Json](chunk: Chunk[Token],
                                         idx: Int,
                                         rest: Stream[F, Token],
                                         f: Json => Option[Json],
                                         context: JsonContext,
                                         chunkAcc: List[Token],
                                         key: Option[String])(implicit
      F: RaiseThrowable[F],
      builder: Builder[Json],
      tokenizer: Tokenizer[Json]): Pull[F, Token, Result[F, List[Token]]] =
    ValueParser.pullValue(chunk, idx, rest).flatMap {
      case Some((chunk, idx, rest, json)) =>
        val chunkAcc1 = f(json) match {
          case Some(json) => tokenizer.tokenize(json).toList reverse_::: key.map(Token.Key(_)).toList ::: chunkAcc
          case None       => chunkAcc
        }
        Pull.pure(Some((chunk, idx, rest, chunkAcc1)))
      case None => Pull.pure(None)
    }

  private def transformValueF[F[_], Json](chunk: Chunk[Token],
                                          idx: Int,
                                          rest: Stream[F, Token],
                                          f: Json => F[Json],
                                          context: JsonContext,
                                          chunkAcc: List[Token],
                                          key: Option[String])(implicit
      F: RaiseThrowable[F],
      builder: Builder[Json],
      tokenizer: Tokenizer[Json]): Pull[F, Token, Result[F, List[Token]]] =
    ValueParser.pullValue(chunk, idx, rest).flatMap {
      case Some((chunk, idx, rest, json)) =>
        Pull
          .eval(f(json))
<<<<<<< HEAD
          .handleErrorWith(t => Pull.output(Chunk.seq(chunkAcc.reverse)) >> Pull.raiseError(t))
=======
          .handleErrorWith(t =>
            emitChunk(chunkAcc) >> Pull.raiseError(
              new JsonException("An error occurred while transforming Json data", Some(context), t)))
>>>>>>> 2938224b
          .map(transformed => Some((chunk, idx, rest, tokenizer.tokenize(transformed).toList reverse_::: chunkAcc)))
      case None => Pull.pure(None)
    }

  private def selectName[F[_]](chunk: Chunk[Token],
                               idx: Int,
                               rest: Stream[F, Token],
                               emitNonSelected: Boolean,
                               wrap: Boolean,
                               emitEarly: Boolean,
                               toSelect: String => Boolean,
                               mandatories: Set[String],
<<<<<<< HEAD
                               onSelect: (Chunk[Token],
                                          Int,
                                          Stream[F, Token],
                                          List[Token],
                                          Option[String]) => Pull[F, Token, Result[F, List[Token]]],
                               chunkAcc: List[Token])(implicit
      F: RaiseThrowable[F]): Pull[F, Token, Result[F, List[Token]]] =
=======
                               context: JsonContext,
                               onSelect: (Chunk[Token],
                                          Int,
                                          Stream[F, Token],
                                          JsonContext,
                                          List[Token],
                                          Option[String]) => Pull[F, Token, Result[F, Token, List[Token]]],
                               chunkAcc: List[Token])(implicit
      F: RaiseThrowable[F]): Pull[F, Token, Result[F, Token, List[Token]]] =
>>>>>>> 2938224b
    if (idx >= chunk.size) {
      Pull.output(Chunk.seq(chunkAcc.reverse)) >> rest.pull.uncons.flatMap {
        case Some((hd, tl)) =>
          selectName(hd, 0, tl, emitNonSelected, wrap, emitEarly, toSelect, mandatories, context, onSelect, Nil)
        case None => Pull.raiseError[F](new JsonException("unexpected end of input", Some(context)))
      }
    } else
      chunk(idx) match {
        case key @ Token.Key(name) =>
          val action =
            if (toSelect(name)) {
              // name is to be selected, then continue
              val chunkAcc1 = if (wrap && emitEarly) key :: chunkAcc else chunkAcc
              onSelect(chunk, idx + 1, rest, JsonContext.Key(name, context), chunkAcc1, Some(name))
            } else if (emitNonSelected) {
              val chunkAcc1 = if (wrap) key :: chunkAcc else chunkAcc
              emitValue(chunk, idx + 1, rest, 0, chunkAcc1)
            } else {
              // skip the value and continue
              skipValue(chunk, idx + 1, rest, 0, chunkAcc)
            }
          action.flatMap {
            case Some((chunk, idx, rest, chunkAcc)) =>
              selectName(chunk,
                         idx,
                         rest,
                         emitNonSelected,
                         wrap,
                         emitEarly,
                         toSelect,
                         mandatories - name,
                         JsonContext.Key(name, context),
                         onSelect,
                         chunkAcc)
            case None =>
              Pull.raiseError[F](new JsonException("unexpected end of input", Some(context)))
          }

        case Token.EndObject =>
          // object is done, go up
          // but first check if all mandatory fields have been seen
          if (mandatories.isEmpty) {
            val chunkAcc1 = if (wrap) Token.EndObject :: chunkAcc else chunkAcc
            Pull.pure(Some((chunk, idx + 1, rest, chunkAcc1)))
          } else {
            Pull.output(Chunk.seq(chunkAcc.reverse)) >> Pull.raiseError[F](
              new JsonMissingFieldException(s"missing mandatory fields: ${mandatories.mkString(", ")}", mandatories))
          }
        case token =>
<<<<<<< HEAD
          Pull.output(Chunk.seq(chunkAcc.reverse)) >> Pull.raiseError[F](new JsonException("malformed json"))
=======
          emitChunk(chunkAcc) >> Pull.raiseError[F](new JsonException("malformed json", Some(context)))
>>>>>>> 2938224b
      }

  private def selectIndex[F[_]](chunk: Chunk[Token],
                                idx: Int,
                                rest: Stream[F, Token],
                                emitNonSelected: Boolean,
                                wrap: Boolean,
                                arrIdx: Int,
                                toSelect: Int => Boolean,
<<<<<<< HEAD
                                onSelect: (Chunk[Token],
                                           Int,
                                           Stream[F, Token],
                                           List[Token],
                                           Option[String]) => Pull[F, Token, Result[F, List[Token]]],
                                chunkAcc: List[Token])(implicit
      F: RaiseThrowable[F]): Pull[F, Token, Result[F, List[Token]]] =
    if (idx >= chunk.size) {
      Pull.output(Chunk.seq(chunkAcc.reverse)) >> rest.pull.uncons.flatMap {
        case Some((hd, tl)) => selectIndex(hd, 0, tl, emitNonSelected, wrap, arrIdx, toSelect, onSelect, Nil)
        case None           => Pull.raiseError[F](new JsonException("unexpected end of input"))
=======
                                context: JsonContext,
                                onSelect: (Chunk[Token],
                                           Int,
                                           Stream[F, Token],
                                           JsonContext,
                                           List[Token],
                                           Option[String]) => Pull[F, Token, Result[F, Token, List[Token]]],
                                chunkAcc: List[Token])(implicit
      F: RaiseThrowable[F]): Pull[F, Token, Result[F, Token, List[Token]]] =
    if (idx >= chunk.size) {
      emitChunk(chunkAcc) >> rest.pull.uncons.flatMap {
        case Some((hd, tl)) => selectIndex(hd, 0, tl, emitNonSelected, wrap, arrIdx, toSelect, context, onSelect, Nil)
        case None           => Pull.raiseError[F](new JsonException("unexpected end of input", Some(context)))
>>>>>>> 2938224b
      }
    } else
      chunk(idx) match {
        case Token.EndArray =>
          // array is done, go up
          val chunkAcc1 = if (wrap) Token.EndArray :: chunkAcc else chunkAcc
          Pull.pure(Some((chunk, idx + 1, rest, chunkAcc1)))
        case token =>
          val action =
            if (toSelect(arrIdx))
              // index is to be selected, then continue
              onSelect(chunk, idx, rest, JsonContext.Index(arrIdx, context), chunkAcc, None)
            else if (emitNonSelected)
              emitValue(chunk, idx, rest, 0, chunkAcc)
            else
              // skip the value and continue
              skipValue(chunk, idx, rest, 0, chunkAcc)
          action.flatMap {
            case Some((chunk, idx, rest, chunkAcc)) =>
              selectIndex(chunk, idx, rest, emitNonSelected, wrap, arrIdx + 1, toSelect, context, onSelect, chunkAcc)
            case None =>
              Pull.raiseError[F](new JsonException("unexpected end of input", Some(context)))
          }
      }

  private def filterChunk[F[_]](chunk: Chunk[Token],
                                idx: Int,
                                rest: Stream[F, Token],
                                selector: Selector,
                                emitNonSelected: Boolean,
                                wrap: Boolean,
                                emitEarly: Boolean,
<<<<<<< HEAD
                                onSelect: (Chunk[Token],
                                           Int,
                                           Stream[F, Token],
                                           List[Token],
                                           Option[String]) => Pull[F, Token, Result[F, List[Token]]],
                                chunkAcc: List[Token],
                                key: Option[String])(implicit
      F: RaiseThrowable[F]): Pull[F, Token, Result[F, List[Token]]] =
    if (idx >= chunk.size) {
      Pull.output(Chunk.seq(chunkAcc.reverse)) >> rest.pull.uncons.flatMap {
        case Some((hd, tl)) => filterChunk(hd, 0, tl, selector, emitNonSelected, wrap, emitEarly, onSelect, Nil, key)
        case None           => Pull.pure(None)
=======
                                context: JsonContext,
                                onSelect: (Chunk[Token],
                                           Int,
                                           Stream[F, Token],
                                           JsonContext,
                                           List[Token],
                                           Option[String]) => Pull[F, Token, Result[F, Token, List[Token]]],
                                chunkAcc: List[Token],
                                key: Option[String])(implicit
      F: RaiseThrowable[F]): Pull[F, Token, Result[F, Token, List[Token]]] =
    if (idx >= chunk.size) {
      emitChunk(chunkAcc) >> rest.pull.uncons.flatMap {
        case Some((hd, tl)) =>
          filterChunk(hd, 0, tl, selector, emitNonSelected, wrap, emitEarly, context, onSelect, Nil, key)
        case None => Pull.pure(None)
>>>>>>> 2938224b
      }
    } else {
      selector match {
        case Selector.ThisSelector =>
          onSelect(chunk, idx, rest, context, chunkAcc, key)
        case Selector.NameSelector(pred, strict, mandatory) =>
          chunk(idx) match {
            case Token.StartObject =>
              // enter the object context and go down to the name
              val chunkAcc1 = if (wrap) Token.StartObject :: chunkAcc else chunkAcc
              selectName(chunk,
                         idx + 1,
                         rest,
                         emitNonSelected,
                         wrap,
                         emitEarly,
                         pred,
                         if (mandatory) pred.values else Set.empty,
                         context,
                         onSelect,
                         chunkAcc1)
            case token =>
              if (strict)
<<<<<<< HEAD
                Pull.output(Chunk.seq(chunkAcc.reverse)) >> Pull.raiseError[F](
                  new JsonException(s"cannot ${token.kind} number with string"))
=======
                emitChunk(chunkAcc) >> Pull.raiseError[F](new JsonException(s"cannot index ${token.kind} with string", Some(context)))
>>>>>>> 2938224b
              else if (emitNonSelected)
                emitValue(chunk, idx, rest, 0, chunkAcc)
              else
                // skip the value and go up
                skipValue(chunk, idx, rest, 0, chunkAcc)
          }
        case Selector.IndexSelector(pred, strict) =>
          chunk(idx) match {
            case Token.StartArray =>
              // enter the array context and go down to the indices
              val chunkAcc1 = if (wrap) Token.StartArray :: chunkAcc else chunkAcc
              selectIndex(chunk, idx + 1, rest, emitNonSelected, wrap, 0, pred, context, onSelect, chunkAcc1)
            case token =>
              if (strict)
<<<<<<< HEAD
                Pull.output(Chunk.seq(chunkAcc.reverse)) >> Pull.raiseError[F](
                  new JsonException(s"cannot index ${token.kind} with number"))
=======
                emitChunk(chunkAcc) >> Pull.raiseError[F](new JsonException(s"cannot index ${token.kind} with number", Some(context)))
>>>>>>> 2938224b
              else if (emitNonSelected)
                emitValue(chunk, idx, rest, 0, chunkAcc)
              else
                // skip the value and go up
                skipValue(chunk, idx, rest, 0, chunkAcc)
          }
        case Selector.IteratorSelector(strict) =>
          chunk(idx) match {
            case Token.StartArray =>
              // enter the array context and go down to the indices
              val chunkAcc1 = if (wrap) Token.StartArray :: chunkAcc else chunkAcc
              selectIndex(chunk,
                          idx + 1,
                          rest,
                          emitNonSelected,
                          wrap,
                          0,
                          IndexPredicate.All,
                          context,
                          onSelect,
                          chunkAcc1)
            case Token.StartObject =>
              // enter the object context and go down to the name
              val chunkAcc1 = if (wrap) Token.StartObject :: chunkAcc else chunkAcc
              selectName(chunk,
                         idx + 1,
                         rest,
                         emitNonSelected,
                         wrap,
                         emitEarly,
                         NamePredicate.All,
                         Set.empty,
                         context,
                         onSelect,
                         chunkAcc1)
            case token =>
              if (strict)
<<<<<<< HEAD
                Pull.output(Chunk.seq(chunkAcc.reverse)) >> Pull.raiseError[F](
                  new JsonException(s"cannot iterate over ${token.kind}"))
=======
                emitChunk(chunkAcc) >> Pull.raiseError[F](new JsonException(s"cannot iterate over ${token.kind}", Some(context)))
>>>>>>> 2938224b
              else if (emitNonSelected)
                emitValue(chunk, idx, rest, 0, chunkAcc)
              else
                // skip the value and go up
                skipValue(chunk, idx, rest, 0, chunkAcc)
          }
        case Selector.PipeSelector(left, right) =>
          filterChunk(
            chunk,
            idx,
            rest,
            left,
            emitNonSelected,
            wrap,
            true,
            context,
            filterChunk(_, _, _, right, emitNonSelected, wrap, emitEarly, _, onSelect, _, _),
            chunkAcc,
            key
          )
      }
    }

  private def go[F[_]](chunk: Chunk[Token],
                       idx: Int,
                       rest: Stream[F, Token],
                       selector: Selector,
                       emitNonSelected: Boolean,
                       wrap: Boolean,
                       emitEarly: Boolean,
                       context: JsonContext,
                       onSelect: (Chunk[Token],
                                  Int,
                                  Stream[F, Token],
                                  JsonContext,
                                  List[Token],
                                  Option[String]) => Pull[F, Token, Result[F, List[Token]]],
                       chunkAcc: List[Token])(implicit F: RaiseThrowable[F]): Pull[F, Token, Unit] =
    filterChunk(chunk, idx, rest, selector, emitNonSelected, wrap, emitEarly, context, onSelect, chunkAcc, None)
      .flatMap {
        case Some((chunk, idx, rest, chunkAcc)) =>
          go(chunk, idx, rest, selector, emitNonSelected, wrap, emitEarly, context, onSelect, chunkAcc)
        case None =>
          Pull.done
      }

  def pipe[F[_]](selector: Selector, wrap: Boolean)(implicit F: RaiseThrowable[F]): Pipe[F, Token, Token] =
    s => go(Chunk.empty, 0, s, selector, false, wrap, true, JsonContext.Root, emit[F], Nil).stream

  def transformPipe[F[_], Json: Builder: Tokenizer](selector: Selector, f: Json => Option[Json])(implicit
      F: RaiseThrowable[F]): Pipe[F, Token, Token] =
<<<<<<< HEAD
    s => go(Chunk.empty, 0, s, selector, true, true, false, transform[F, Json](f), Nil).stream

  def transformPipeF[F[_], Json: Builder: Tokenizer](selector: Selector, f: Json => F[Json])(implicit
      F: RaiseThrowable[F]): Pipe[F, Token, Token] =
    s => go(Chunk.empty, 0, s, selector, true, true, true, transformF[F, Json](f), Nil).stream
=======
    s => go(Chunk.empty, 0, s, selector, true, true, false, JsonContext.Root, transform[F, Json](f), Nil).stream

  def transformPipeF[F[_], Json: Builder: Tokenizer](selector: Selector, f: Json => F[Json])(implicit
      F: RaiseThrowable[F]): Pipe[F, Token, Token] =
    s => go(Chunk.empty, 0, s, selector, true, true, true, JsonContext.Root, transformF[F, Json](f), Nil).stream
>>>>>>> 2938224b

  private def emit[F[_]](chunk: Chunk[Token],
                         idx: Int,
                         rest: Stream[F, Token],
<<<<<<< HEAD
                         chunkAcc: List[Token],
                         key: Option[String])(implicit F: RaiseThrowable[F]): Pull[F, Token, Result[F, List[Token]]] =
=======
                         context: JsonContext,
                         chunkAcc: List[Token],
                         key: Option[String])(implicit
      F: RaiseThrowable[F]): Pull[F, Token, Result[F, Token, List[Token]]] =
>>>>>>> 2938224b
    emitValue[F](chunk, idx, rest, 0, chunkAcc)

  private def transform[F[_], Json: Builder: Tokenizer](f: Json => Option[Json])(chunk: Chunk[Token],
                                                                                 idx: Int,
                                                                                 rest: Stream[F, Token],
<<<<<<< HEAD
                                                                                 chunkAcc: List[Token],
                                                                                 key: Option[String])(implicit
      F: RaiseThrowable[F]): Pull[F, Token, Result[F, List[Token]]] =
    transformValue(chunk, idx, rest, f, chunkAcc, key)

  private def transformF[F[_], Json: Builder: Tokenizer](f: Json => F[Json])(chunk: Chunk[Token],
                                                                             idx: Int,
                                                                             rest: Stream[F, Token],
                                                                             chunkAcc: List[Token],
                                                                             key: Option[String])(implicit
      F: RaiseThrowable[F]): Pull[F, Token, Result[F, List[Token]]] =
    transformValueF(chunk, idx, rest, f, chunkAcc, key)
=======
                                                                                 context: JsonContext,
                                                                                 chunkAcc: List[Token],
                                                                                 key: Option[String])(implicit
      F: RaiseThrowable[F]): Pull[F, Token, Result[F, Token, List[Token]]] =
    transformValue(chunk, idx, rest, f, context, chunkAcc, key)

  private def transformF[F[_], Json: Builder: Tokenizer](f: Json => F[Json])(chunk: Chunk[Token],
                                                                             idx: Int,
                                                                             rest: Stream[F, Token],
                                                                             context: JsonContext,
                                                                             chunkAcc: List[Token],
                                                                             key: Option[String])(implicit
      F: RaiseThrowable[F]): Pull[F, Token, Result[F, Token, List[Token]]] =
    transformValueF(chunk, idx, rest, f, context, chunkAcc, key)

>>>>>>> 2938224b

}<|MERGE_RESOLUTION|>--- conflicted
+++ resolved
@@ -20,6 +20,8 @@
 
 import ast._
 
+import scala.collection.immutable.VectorBuilder
+
 private[json] object TokenSelector {
 
   private def transformValue[F[_], Json](chunk: Chunk[Token],
@@ -27,15 +29,15 @@
                                          rest: Stream[F, Token],
                                          f: Json => Option[Json],
                                          context: JsonContext,
-                                         chunkAcc: List[Token],
+                                         chunkAcc: VectorBuilder[Token],
                                          key: Option[String])(implicit
       F: RaiseThrowable[F],
       builder: Builder[Json],
-      tokenizer: Tokenizer[Json]): Pull[F, Token, Result[F, List[Token]]] =
+      tokenizer: Tokenizer[Json]): Pull[F, Token, Result[F, VectorBuilder[Token]]] =
     ValueParser.pullValue(chunk, idx, rest).flatMap {
       case Some((chunk, idx, rest, json)) =>
         val chunkAcc1 = f(json) match {
-          case Some(json) => tokenizer.tokenize(json).toList reverse_::: key.map(Token.Key(_)).toList ::: chunkAcc
+          case Some(json) => chunkAcc ++= key.map(Token.Key(_)) ++= tokenizer.tokenize(json).toList
           case None       => chunkAcc
         }
         Pull.pure(Some((chunk, idx, rest, chunkAcc1)))
@@ -47,23 +49,19 @@
                                           rest: Stream[F, Token],
                                           f: Json => F[Json],
                                           context: JsonContext,
-                                          chunkAcc: List[Token],
+                                          chunkAcc: VectorBuilder[Token],
                                           key: Option[String])(implicit
       F: RaiseThrowable[F],
       builder: Builder[Json],
-      tokenizer: Tokenizer[Json]): Pull[F, Token, Result[F, List[Token]]] =
+      tokenizer: Tokenizer[Json]): Pull[F, Token, Result[F, VectorBuilder[Token]]] =
     ValueParser.pullValue(chunk, idx, rest).flatMap {
       case Some((chunk, idx, rest, json)) =>
         Pull
           .eval(f(json))
-<<<<<<< HEAD
-          .handleErrorWith(t => Pull.output(Chunk.seq(chunkAcc.reverse)) >> Pull.raiseError(t))
-=======
           .handleErrorWith(t =>
             emitChunk(chunkAcc) >> Pull.raiseError(
               new JsonException("An error occurred while transforming Json data", Some(context), t)))
->>>>>>> 2938224b
-          .map(transformed => Some((chunk, idx, rest, tokenizer.tokenize(transformed).toList reverse_::: chunkAcc)))
+          .map(transformed => Some((chunk, idx, rest, chunkAcc ++= tokenizer.tokenize(transformed).toList)))
       case None => Pull.pure(None)
     }
 
@@ -75,29 +73,20 @@
                                emitEarly: Boolean,
                                toSelect: String => Boolean,
                                mandatories: Set[String],
-<<<<<<< HEAD
-                               onSelect: (Chunk[Token],
-                                          Int,
-                                          Stream[F, Token],
-                                          List[Token],
-                                          Option[String]) => Pull[F, Token, Result[F, List[Token]]],
-                               chunkAcc: List[Token])(implicit
-      F: RaiseThrowable[F]): Pull[F, Token, Result[F, List[Token]]] =
-=======
                                context: JsonContext,
                                onSelect: (Chunk[Token],
                                           Int,
                                           Stream[F, Token],
                                           JsonContext,
-                                          List[Token],
-                                          Option[String]) => Pull[F, Token, Result[F, Token, List[Token]]],
-                               chunkAcc: List[Token])(implicit
-      F: RaiseThrowable[F]): Pull[F, Token, Result[F, Token, List[Token]]] =
->>>>>>> 2938224b
+                                          VectorBuilder[Token],
+                                          Option[String]) => Pull[F, Token, Result[F, VectorBuilder[Token]]],
+                               chunkAcc: VectorBuilder[Token])(implicit
+      F: RaiseThrowable[F]): Pull[F, Token, Result[F, VectorBuilder[Token]]] =
     if (idx >= chunk.size) {
-      Pull.output(Chunk.seq(chunkAcc.reverse)) >> rest.pull.uncons.flatMap {
+      emitChunk(chunkAcc) >> rest.pull.uncons.flatMap {
         case Some((hd, tl)) =>
-          selectName(hd, 0, tl, emitNonSelected, wrap, emitEarly, toSelect, mandatories, context, onSelect, Nil)
+          chunkAcc.clear()
+          selectName(hd, 0, tl, emitNonSelected, wrap, emitEarly, toSelect, mandatories, context, onSelect, chunkAcc)
         case None => Pull.raiseError[F](new JsonException("unexpected end of input", Some(context)))
       }
     } else
@@ -106,10 +95,10 @@
           val action =
             if (toSelect(name)) {
               // name is to be selected, then continue
-              val chunkAcc1 = if (wrap && emitEarly) key :: chunkAcc else chunkAcc
+              val chunkAcc1 = if (wrap && emitEarly) chunkAcc += key else chunkAcc
               onSelect(chunk, idx + 1, rest, JsonContext.Key(name, context), chunkAcc1, Some(name))
             } else if (emitNonSelected) {
-              val chunkAcc1 = if (wrap) key :: chunkAcc else chunkAcc
+              val chunkAcc1 = if (wrap) chunkAcc += key else chunkAcc
               emitValue(chunk, idx + 1, rest, 0, chunkAcc1)
             } else {
               // skip the value and continue
@@ -136,18 +125,14 @@
           // object is done, go up
           // but first check if all mandatory fields have been seen
           if (mandatories.isEmpty) {
-            val chunkAcc1 = if (wrap) Token.EndObject :: chunkAcc else chunkAcc
-            Pull.pure(Some((chunk, idx + 1, rest, chunkAcc1)))
+            if (wrap) chunkAcc += Token.EndObject else chunkAcc
+            Pull.pure(Some((chunk, idx + 1, rest, chunkAcc)))
           } else {
-            Pull.output(Chunk.seq(chunkAcc.reverse)) >> Pull.raiseError[F](
+            emitChunk(chunkAcc) >> Pull.raiseError[F](
               new JsonMissingFieldException(s"missing mandatory fields: ${mandatories.mkString(", ")}", mandatories))
           }
         case token =>
-<<<<<<< HEAD
-          Pull.output(Chunk.seq(chunkAcc.reverse)) >> Pull.raiseError[F](new JsonException("malformed json"))
-=======
           emitChunk(chunkAcc) >> Pull.raiseError[F](new JsonException("malformed json", Some(context)))
->>>>>>> 2938224b
       }
 
   private def selectIndex[F[_]](chunk: Chunk[Token],
@@ -157,40 +142,28 @@
                                 wrap: Boolean,
                                 arrIdx: Int,
                                 toSelect: Int => Boolean,
-<<<<<<< HEAD
-                                onSelect: (Chunk[Token],
-                                           Int,
-                                           Stream[F, Token],
-                                           List[Token],
-                                           Option[String]) => Pull[F, Token, Result[F, List[Token]]],
-                                chunkAcc: List[Token])(implicit
-      F: RaiseThrowable[F]): Pull[F, Token, Result[F, List[Token]]] =
-    if (idx >= chunk.size) {
-      Pull.output(Chunk.seq(chunkAcc.reverse)) >> rest.pull.uncons.flatMap {
-        case Some((hd, tl)) => selectIndex(hd, 0, tl, emitNonSelected, wrap, arrIdx, toSelect, onSelect, Nil)
-        case None           => Pull.raiseError[F](new JsonException("unexpected end of input"))
-=======
                                 context: JsonContext,
                                 onSelect: (Chunk[Token],
                                            Int,
                                            Stream[F, Token],
                                            JsonContext,
-                                           List[Token],
-                                           Option[String]) => Pull[F, Token, Result[F, Token, List[Token]]],
-                                chunkAcc: List[Token])(implicit
-      F: RaiseThrowable[F]): Pull[F, Token, Result[F, Token, List[Token]]] =
+                                           VectorBuilder[Token],
+                                           Option[String]) => Pull[F, Token, Result[F, VectorBuilder[Token]]],
+                                chunkAcc: VectorBuilder[Token])(implicit
+      F: RaiseThrowable[F]): Pull[F, Token, Result[F, VectorBuilder[Token]]] =
     if (idx >= chunk.size) {
       emitChunk(chunkAcc) >> rest.pull.uncons.flatMap {
-        case Some((hd, tl)) => selectIndex(hd, 0, tl, emitNonSelected, wrap, arrIdx, toSelect, context, onSelect, Nil)
-        case None           => Pull.raiseError[F](new JsonException("unexpected end of input", Some(context)))
->>>>>>> 2938224b
+        case Some((hd, tl)) =>
+          chunkAcc.clear()
+          selectIndex(hd, 0, tl, emitNonSelected, wrap, arrIdx, toSelect, context, onSelect, chunkAcc)
+        case None => Pull.raiseError[F](new JsonException("unexpected end of input", Some(context)))
       }
     } else
       chunk(idx) match {
         case Token.EndArray =>
           // array is done, go up
-          val chunkAcc1 = if (wrap) Token.EndArray :: chunkAcc else chunkAcc
-          Pull.pure(Some((chunk, idx + 1, rest, chunkAcc1)))
+          if (wrap) chunkAcc += Token.EndArray else chunkAcc
+          Pull.pure(Some((chunk, idx + 1, rest, chunkAcc)))
         case token =>
           val action =
             if (toSelect(arrIdx))
@@ -216,36 +189,22 @@
                                 emitNonSelected: Boolean,
                                 wrap: Boolean,
                                 emitEarly: Boolean,
-<<<<<<< HEAD
-                                onSelect: (Chunk[Token],
-                                           Int,
-                                           Stream[F, Token],
-                                           List[Token],
-                                           Option[String]) => Pull[F, Token, Result[F, List[Token]]],
-                                chunkAcc: List[Token],
-                                key: Option[String])(implicit
-      F: RaiseThrowable[F]): Pull[F, Token, Result[F, List[Token]]] =
-    if (idx >= chunk.size) {
-      Pull.output(Chunk.seq(chunkAcc.reverse)) >> rest.pull.uncons.flatMap {
-        case Some((hd, tl)) => filterChunk(hd, 0, tl, selector, emitNonSelected, wrap, emitEarly, onSelect, Nil, key)
-        case None           => Pull.pure(None)
-=======
                                 context: JsonContext,
                                 onSelect: (Chunk[Token],
                                            Int,
                                            Stream[F, Token],
                                            JsonContext,
-                                           List[Token],
-                                           Option[String]) => Pull[F, Token, Result[F, Token, List[Token]]],
-                                chunkAcc: List[Token],
+                                           VectorBuilder[Token],
+                                           Option[String]) => Pull[F, Token, Result[F, VectorBuilder[Token]]],
+                                chunkAcc: VectorBuilder[Token],
                                 key: Option[String])(implicit
-      F: RaiseThrowable[F]): Pull[F, Token, Result[F, Token, List[Token]]] =
+      F: RaiseThrowable[F]): Pull[F, Token, Result[F, VectorBuilder[Token]]] =
     if (idx >= chunk.size) {
       emitChunk(chunkAcc) >> rest.pull.uncons.flatMap {
         case Some((hd, tl)) =>
-          filterChunk(hd, 0, tl, selector, emitNonSelected, wrap, emitEarly, context, onSelect, Nil, key)
+          chunkAcc.clear()
+          filterChunk(hd, 0, tl, selector, emitNonSelected, wrap, emitEarly, context, onSelect, chunkAcc, key)
         case None => Pull.pure(None)
->>>>>>> 2938224b
       }
     } else {
       selector match {
@@ -255,7 +214,7 @@
           chunk(idx) match {
             case Token.StartObject =>
               // enter the object context and go down to the name
-              val chunkAcc1 = if (wrap) Token.StartObject :: chunkAcc else chunkAcc
+              if (wrap) chunkAcc += Token.StartObject else chunkAcc
               selectName(chunk,
                          idx + 1,
                          rest,
@@ -266,15 +225,11 @@
                          if (mandatory) pred.values else Set.empty,
                          context,
                          onSelect,
-                         chunkAcc1)
+                         chunkAcc)
             case token =>
               if (strict)
-<<<<<<< HEAD
-                Pull.output(Chunk.seq(chunkAcc.reverse)) >> Pull.raiseError[F](
-                  new JsonException(s"cannot ${token.kind} number with string"))
-=======
-                emitChunk(chunkAcc) >> Pull.raiseError[F](new JsonException(s"cannot index ${token.kind} with string", Some(context)))
->>>>>>> 2938224b
+                emitChunk(chunkAcc) >> Pull.raiseError[F](
+                  new JsonException(s"cannot index ${token.kind} with string", Some(context)))
               else if (emitNonSelected)
                 emitValue(chunk, idx, rest, 0, chunkAcc)
               else
@@ -285,16 +240,12 @@
           chunk(idx) match {
             case Token.StartArray =>
               // enter the array context and go down to the indices
-              val chunkAcc1 = if (wrap) Token.StartArray :: chunkAcc else chunkAcc
-              selectIndex(chunk, idx + 1, rest, emitNonSelected, wrap, 0, pred, context, onSelect, chunkAcc1)
+              if (wrap) chunkAcc += Token.StartArray else chunkAcc
+              selectIndex(chunk, idx + 1, rest, emitNonSelected, wrap, 0, pred, context, onSelect, chunkAcc)
             case token =>
               if (strict)
-<<<<<<< HEAD
-                Pull.output(Chunk.seq(chunkAcc.reverse)) >> Pull.raiseError[F](
-                  new JsonException(s"cannot index ${token.kind} with number"))
-=======
-                emitChunk(chunkAcc) >> Pull.raiseError[F](new JsonException(s"cannot index ${token.kind} with number", Some(context)))
->>>>>>> 2938224b
+                emitChunk(chunkAcc) >> Pull.raiseError[F](
+                  new JsonException(s"cannot index ${token.kind} with number", Some(context)))
               else if (emitNonSelected)
                 emitValue(chunk, idx, rest, 0, chunkAcc)
               else
@@ -305,7 +256,7 @@
           chunk(idx) match {
             case Token.StartArray =>
               // enter the array context and go down to the indices
-              val chunkAcc1 = if (wrap) Token.StartArray :: chunkAcc else chunkAcc
+              if (wrap) chunkAcc += Token.StartArray else chunkAcc
               selectIndex(chunk,
                           idx + 1,
                           rest,
@@ -315,10 +266,10 @@
                           IndexPredicate.All,
                           context,
                           onSelect,
-                          chunkAcc1)
+                          chunkAcc)
             case Token.StartObject =>
               // enter the object context and go down to the name
-              val chunkAcc1 = if (wrap) Token.StartObject :: chunkAcc else chunkAcc
+              if (wrap) chunkAcc += Token.StartObject else chunkAcc
               selectName(chunk,
                          idx + 1,
                          rest,
@@ -329,15 +280,11 @@
                          Set.empty,
                          context,
                          onSelect,
-                         chunkAcc1)
+                         chunkAcc)
             case token =>
               if (strict)
-<<<<<<< HEAD
-                Pull.output(Chunk.seq(chunkAcc.reverse)) >> Pull.raiseError[F](
-                  new JsonException(s"cannot iterate over ${token.kind}"))
-=======
-                emitChunk(chunkAcc) >> Pull.raiseError[F](new JsonException(s"cannot iterate over ${token.kind}", Some(context)))
->>>>>>> 2938224b
+                emitChunk(chunkAcc) >> Pull.raiseError[F](
+                  new JsonException(s"cannot iterate over ${token.kind}", Some(context)))
               else if (emitNonSelected)
                 emitValue(chunk, idx, rest, 0, chunkAcc)
               else
@@ -373,9 +320,9 @@
                                   Int,
                                   Stream[F, Token],
                                   JsonContext,
-                                  List[Token],
-                                  Option[String]) => Pull[F, Token, Result[F, List[Token]]],
-                       chunkAcc: List[Token])(implicit F: RaiseThrowable[F]): Pull[F, Token, Unit] =
+                                  VectorBuilder[Token],
+                                  Option[String]) => Pull[F, Token, Result[F, VectorBuilder[Token]]],
+                       chunkAcc: VectorBuilder[Token])(implicit F: RaiseThrowable[F]): Pull[F, Token, Unit] =
     filterChunk(chunk, idx, rest, selector, emitNonSelected, wrap, emitEarly, context, onSelect, chunkAcc, None)
       .flatMap {
         case Some((chunk, idx, rest, chunkAcc)) =>
@@ -385,70 +332,61 @@
       }
 
   def pipe[F[_]](selector: Selector, wrap: Boolean)(implicit F: RaiseThrowable[F]): Pipe[F, Token, Token] =
-    s => go(Chunk.empty, 0, s, selector, false, wrap, true, JsonContext.Root, emit[F], Nil).stream
+    s => go(Chunk.empty, 0, s, selector, false, wrap, true, JsonContext.Root, emit[F], new VectorBuilder).stream
 
   def transformPipe[F[_], Json: Builder: Tokenizer](selector: Selector, f: Json => Option[Json])(implicit
       F: RaiseThrowable[F]): Pipe[F, Token, Token] =
-<<<<<<< HEAD
-    s => go(Chunk.empty, 0, s, selector, true, true, false, transform[F, Json](f), Nil).stream
+    s =>
+      go(Chunk.empty,
+         0,
+         s,
+         selector,
+         true,
+         true,
+         false,
+         JsonContext.Root,
+         transform[F, Json](f),
+         new VectorBuilder).stream
 
   def transformPipeF[F[_], Json: Builder: Tokenizer](selector: Selector, f: Json => F[Json])(implicit
       F: RaiseThrowable[F]): Pipe[F, Token, Token] =
-    s => go(Chunk.empty, 0, s, selector, true, true, true, transformF[F, Json](f), Nil).stream
-=======
-    s => go(Chunk.empty, 0, s, selector, true, true, false, JsonContext.Root, transform[F, Json](f), Nil).stream
-
-  def transformPipeF[F[_], Json: Builder: Tokenizer](selector: Selector, f: Json => F[Json])(implicit
-      F: RaiseThrowable[F]): Pipe[F, Token, Token] =
-    s => go(Chunk.empty, 0, s, selector, true, true, true, JsonContext.Root, transformF[F, Json](f), Nil).stream
->>>>>>> 2938224b
+    s =>
+      go(Chunk.empty,
+         0,
+         s,
+         selector,
+         true,
+         true,
+         true,
+         JsonContext.Root,
+         transformF[F, Json](f),
+         new VectorBuilder).stream
 
   private def emit[F[_]](chunk: Chunk[Token],
                          idx: Int,
                          rest: Stream[F, Token],
-<<<<<<< HEAD
-                         chunkAcc: List[Token],
-                         key: Option[String])(implicit F: RaiseThrowable[F]): Pull[F, Token, Result[F, List[Token]]] =
-=======
                          context: JsonContext,
-                         chunkAcc: List[Token],
+                         chunkAcc: VectorBuilder[Token],
                          key: Option[String])(implicit
-      F: RaiseThrowable[F]): Pull[F, Token, Result[F, Token, List[Token]]] =
->>>>>>> 2938224b
+      F: RaiseThrowable[F]): Pull[F, Token, Result[F, VectorBuilder[Token]]] =
     emitValue[F](chunk, idx, rest, 0, chunkAcc)
 
   private def transform[F[_], Json: Builder: Tokenizer](f: Json => Option[Json])(chunk: Chunk[Token],
                                                                                  idx: Int,
                                                                                  rest: Stream[F, Token],
-<<<<<<< HEAD
-                                                                                 chunkAcc: List[Token],
+                                                                                 context: JsonContext,
+                                                                                 chunkAcc: VectorBuilder[Token],
                                                                                  key: Option[String])(implicit
-      F: RaiseThrowable[F]): Pull[F, Token, Result[F, List[Token]]] =
-    transformValue(chunk, idx, rest, f, chunkAcc, key)
-
-  private def transformF[F[_], Json: Builder: Tokenizer](f: Json => F[Json])(chunk: Chunk[Token],
-                                                                             idx: Int,
-                                                                             rest: Stream[F, Token],
-                                                                             chunkAcc: List[Token],
-                                                                             key: Option[String])(implicit
-      F: RaiseThrowable[F]): Pull[F, Token, Result[F, List[Token]]] =
-    transformValueF(chunk, idx, rest, f, chunkAcc, key)
-=======
-                                                                                 context: JsonContext,
-                                                                                 chunkAcc: List[Token],
-                                                                                 key: Option[String])(implicit
-      F: RaiseThrowable[F]): Pull[F, Token, Result[F, Token, List[Token]]] =
+      F: RaiseThrowable[F]): Pull[F, Token, Result[F, VectorBuilder[Token]]] =
     transformValue(chunk, idx, rest, f, context, chunkAcc, key)
 
   private def transformF[F[_], Json: Builder: Tokenizer](f: Json => F[Json])(chunk: Chunk[Token],
                                                                              idx: Int,
                                                                              rest: Stream[F, Token],
                                                                              context: JsonContext,
-                                                                             chunkAcc: List[Token],
+                                                                             chunkAcc: VectorBuilder[Token],
                                                                              key: Option[String])(implicit
-      F: RaiseThrowable[F]): Pull[F, Token, Result[F, Token, List[Token]]] =
+      F: RaiseThrowable[F]): Pull[F, Token, Result[F, VectorBuilder[Token]]] =
     transformValueF(chunk, idx, rest, f, context, chunkAcc, key)
 
->>>>>>> 2938224b
-
 }